--- conflicted
+++ resolved
@@ -1001,47 +1001,9 @@
     } else {
       close(fd);
       return -1;
-<<<<<<< HEAD
-=======
     }
   }
 
-    /*
-     * All file descriptors that are opened in the JVM and not
-     * specifically destined for a subprocess should have the
-     * close-on-exec flag set.  If we don't set it, then careless 3rd
-     * party native code might fork and exec without closing all
-     * appropriate file descriptors (e.g. as we do in closeDescriptors in
-     * UNIXProcess.c), and this in turn might:
-     *
-     * - cause end-of-file to fail to be detected on some file
-     *   descriptors, resulting in mysterious hangs, or
-     *
-     * - might cause an fopen in the subprocess to fail on a system
-     *   suffering from bug 1085341.
-     *
-     * (Yes, the default setting of the close-on-exec flag is a Unix
-     * design flaw)
-     *
-     * See:
-     * 1085341: 32-bit stdio routines should support file descriptors >255
-     * 4843136: (process) pipe file descriptor from Runtime.exec not being closed
-     * 6339493: (process) Runtime.exec does not close all file descriptors on Solaris 9
-     */
-#ifdef FD_CLOEXEC
-    {
-        int flags = fcntl(fd, F_GETFD);
-        if (flags != -1)
-            fcntl(fd, F_SETFD, flags | FD_CLOEXEC);
->>>>>>> 6a4e612f
-    }
-#endif
-
-  if (o_delete != 0) {
-    unlink(path);
-  }
-
-<<<<<<< HEAD
     /*
      * All file descriptors that are opened in the JVM and not
      * specifically destined for a subprocess should have the
@@ -1076,8 +1038,6 @@
     unlink(path);
   }
 
-=======
->>>>>>> 6a4e612f
   return fd;
 }
 
