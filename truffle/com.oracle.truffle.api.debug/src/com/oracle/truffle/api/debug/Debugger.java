/*
 * Copyright (c) 2015, 2016, Oracle and/or its affiliates. All rights reserved.
 * DO NOT ALTER OR REMOVE COPYRIGHT NOTICES OR THIS FILE HEADER.
 *
 * This code is free software; you can redistribute it and/or modify it
 * under the terms of the GNU General Public License version 2 only, as
 * published by the Free Software Foundation.  Oracle designates this
 * particular file as subject to the "Classpath" exception as provided
 * by Oracle in the LICENSE file that accompanied this code.
 *
 * This code is distributed in the hope that it will be useful, but WITHOUT
 * ANY WARRANTY; without even the implied warranty of MERCHANTABILITY or
 * FITNESS FOR A PARTICULAR PURPOSE.  See the GNU General Public License
 * version 2 for more details (a copy is included in the LICENSE file that
 * accompanied this code).
 *
 * You should have received a copy of the GNU General Public License version
 * 2 along with this work; if not, write to the Free Software Foundation,
 * Inc., 51 Franklin St, Fifth Floor, Boston, MA 02110-1301 USA.
 *
 * Please contact Oracle, 500 Oracle Parkway, Redwood Shores, CA 94065 USA
 * or visit www.oracle.com if you need additional information or have any
 * questions.
 */
package com.oracle.truffle.api.debug;

import java.io.Closeable;
import java.io.IOException;
import java.io.PrintStream;
import java.util.ArrayList;
import java.util.Collection;
import java.util.Collections;
import java.util.List;
import java.util.concurrent.Callable;

import com.oracle.truffle.api.CallTarget;
import com.oracle.truffle.api.CompilerDirectives.TruffleBoundary;
import com.oracle.truffle.api.Truffle;
import com.oracle.truffle.api.TruffleLanguage;
import com.oracle.truffle.api.debug.impl.DebuggerInstrument;
import com.oracle.truffle.api.frame.FrameInstance;
import com.oracle.truffle.api.frame.FrameInstance.FrameAccess;
import com.oracle.truffle.api.frame.FrameInstanceVisitor;
import com.oracle.truffle.api.frame.MaterializedFrame;
import com.oracle.truffle.api.frame.VirtualFrame;
import com.oracle.truffle.api.impl.Accessor;
import com.oracle.truffle.api.instrument.SyntaxTag;
import com.oracle.truffle.api.instrumentation.EventBinding;
import com.oracle.truffle.api.instrumentation.EventContext;
import com.oracle.truffle.api.instrumentation.ExecutionEventListener;
import com.oracle.truffle.api.instrumentation.Instrumenter;
import com.oracle.truffle.api.instrumentation.SourceSectionFilter;
import com.oracle.truffle.api.instrumentation.StandardTags.CallTag;
import com.oracle.truffle.api.instrumentation.StandardTags.StatementTag;
import com.oracle.truffle.api.nodes.Node;
import com.oracle.truffle.api.source.LineLocation;
import com.oracle.truffle.api.source.Source;
import com.oracle.truffle.api.vm.PolyglotEngine;

/**
 * Represents debugging related state of a {@link PolyglotEngine}.
 * <p>
 * Access to the (singleton) instance in an engine, once enabled, is available via:
 * <ul>
 * <li>{@link Debugger#find(PolyglotEngine)}</li>
 * <li>{@link SuspendedEvent#getDebugger()} and</li>
 * <li>{@link ExecutionEvent#getDebugger()} events.</li>
 * </ul>
 *
 * @since 0.9
 */
public final class Debugger {

    /**
     * @since 0.9
     * @deprecated use class literal {@link StatementTag} instead for tagging
     */
    @Deprecated public static final String HALT_TAG = "debug-HALT";

    /**
     * @since 0.9
     * @deprecated use class literal {@link CallTag} instead for tagging
     */
    @Deprecated public static final String CALL_TAG = "debug-CALL";

    private static final boolean TRACE = Boolean.getBoolean("truffle.debug.trace");
    private static final String TRACE_PREFIX = "Debug";
    private static final PrintStream OUT = System.out;

    private static final SourceSectionFilter CALL_FILTER = SourceSectionFilter.newBuilder().tagIs(CallTag.class).build();
    private static final SourceSectionFilter HALT_FILTER = SourceSectionFilter.newBuilder().tagIs(StatementTag.class).build();

    /** Counter for externally requested step actions. */
    private static int nextActionID = 0;

    // TODO (mlvdv) export this information to SuspendedEvent for client use
    /**
     * Describes where an execution is halted relative to the instrumented node.
     */
    private enum HaltPosition {
        BEFORE,
        AFTER;
    }

    /**
     * Finds debugger associated with given engine. There is at most one debugger associated with
     * any {@link PolyglotEngine}. One can access it by calling this static method. Once the
     * debugger is initialized, events like {@link SuspendedEvent} or {@link ExecutionEvent} are
     * delivered to
     * {@link com.oracle.truffle.api.vm.PolyglotEngine.Builder#onEvent(com.oracle.truffle.api.vm.EventConsumer)
     * registered event handlers} whenever an important event (related to debugging) occurs in the
     * engine.
     *
     *
     * @param engine the engine to find debugger for
     * @return an instance of associated debugger, never <code>null</code>
     * @since 0.9
     */
    public static Debugger find(PolyglotEngine engine) {
        return find(engine, true);
    }

    private static final DebuggerInstrument.Factory FACTORY = new DebuggerInstrument.Factory() {
        @Override
        public Debugger create(PolyglotEngine engine, Instrumenter instrumenter) {
            return new Debugger(engine, instrumenter);
        }
    };

    private static Debugger find(PolyglotEngine engine, boolean create) {
        PolyglotEngine.Instrument instrument = engine.getInstruments().get(DebuggerInstrument.ID);
        if (instrument == null) {
            throw new IllegalStateException();
        }
        if (create) {
            instrument.setEnabled(true);
        }
        final DebuggerInstrument debugInstrument = instrument.lookup(DebuggerInstrument.class);
        if (debugInstrument == null) {
            return null;
        }
        return debugInstrument.getDebugger(engine, create ? FACTORY : null);
    }

    private final PolyglotEngine engine;
    private final Instrumenter instrumenter;
    private final BreakpointFactory breakpoints;

    private Source lastSource;

    Debugger(PolyglotEngine engine, Instrumenter instrumenter) {
        this.engine = engine;
        this.instrumenter = instrumenter;
        this.breakpoints = new BreakpointFactory(instrumenter, breakpointCallback, warningLog);
    }

    interface BreakpointCallback {

        /**
         * Passes control to the debugger with execution suspended.
         */
        void haltedAt(EventContext eventContext, MaterializedFrame mFrame, String haltReason);
    }

    interface WarningLog {

        /**
         * Logs a warning that is kept until the start of the next execution.
         */
        void addWarning(String warning);
    }

    private final BreakpointCallback breakpointCallback = new BreakpointCallback() {

        @TruffleBoundary
        public void haltedAt(EventContext eventContext, MaterializedFrame mFrame, String haltReason) {
            if (currentDebugContext != null) {
                currentDebugContext.halt(eventContext, mFrame, HaltPosition.BEFORE, haltReason);
            }
        }
    };

    private WarningLog warningLog = new WarningLog() {

        public void addWarning(String warning) {
            assert currentDebugContext != null;
            currentDebugContext.logWarning(warning);
        }
    };

    /**
     * Head of the stack of executions.
     */
    private DebugExecutionContext currentDebugContext;

    /**
     * Sets a breakpoint to halt at a source line.
     * <p>
     * If a breakpoint <em>condition</em> is applied to the breakpoint, then the condition will be
     * assumed to be in the same language as the code location where attached.
     *
     *
     * @param ignoreCount number of hits to ignore before halting
     * @param lineLocation where to set the breakpoint (source, line number)
     * @param oneShot breakpoint disposes itself after fist hit, if {@code true}
     * @return a new breakpoint, initially enabled
     * @throws IOException if the breakpoint can not be set.
     * @since 0.9
     */
    @TruffleBoundary
    public Breakpoint setLineBreakpoint(int ignoreCount, LineLocation lineLocation, boolean oneShot) throws IOException {
        return breakpoints.create(ignoreCount, lineLocation, oneShot);
    }

    /**
     * Sets a breakpoint to halt at any node holding a specified <em>tag</em>.
     * <p>
     * If a breakpoint <em>condition</em> is applied to the breakpoint, then the condition will be
     * assumed to be in the same language as the code location where attached.
     *
     * @param ignoreCount number of hits to ignore before halting
     * @param tag
     * @param oneShot if {@code true} breakpoint removes it self after a hit
     * @return a new breakpoint, initially enabled
     * @throws IOException if the breakpoint already set
     * @since 0.9
     */
    @SuppressWarnings("static-method")
    @Deprecated
    @TruffleBoundary
    public Breakpoint setTagBreakpoint(int ignoreCount, SyntaxTag tag, boolean oneShot) throws IOException {
        throw new UnsupportedOperationException();
    }

    /**
     * Gets all existing breakpoints, whatever their status, in natural sorted order. Modification
     * save.
     *
     * @since 0.9
     */
    @TruffleBoundary
    public Collection<Breakpoint> getBreakpoints() {
        return breakpoints.getAll();
    }

    /**
     * Prepare to <em>Continue</em> when guest language program execution resumes. In this mode:
     * <ul>
     * <li>Execution will continue until either:
     * <ol>
     * <li>execution arrives at a node to which an enabled breakpoint is attached,
     * <strong>or:</strong></li>
     * <li>execution completes.</li>
     * </ol>
     * </ul>
     */
    @TruffleBoundary
    void prepareContinue(int depth) {
        currentDebugContext.setAction(depth, new Continue());
    }

    /**
     * Prepare to <em>StepInto</em> when guest language program execution resumes. In this mode:
     * <ul>
     * <li>User breakpoints are disabled.</li>
     * <li>Execution will continue until either:
     * <ol>
     * <li>execution arrives at a node holding {@link #HALT_TAG}, <strong>or:</strong></li>
     * <li>execution completes.</li>
     * </ol>
     * <li>StepInto mode persists only through one resumption (i.e. {@code stepIntoCount} steps),
     * and reverts by default to Continue mode.</li>
     * </ul>
     *
     * @param stepCount the number of times to perform StepInto before halting
     * @throws IllegalArgumentException if the specified number is {@code <= 0}
     */
    @TruffleBoundary
    void prepareStepInto(int stepCount) {
        if (stepCount <= 0) {
            throw new IllegalArgumentException();
        }
        currentDebugContext.setAction(new StepInto(stepCount));
    }

    /**
     * Prepare to <em>StepOut</em> when guest language program execution resumes. In this mode:
     * <ul>
     * <li>User breakpoints are enabled.</li>
     * <li>Execution will continue until either:
     * <ol>
     * <li>execution arrives at the nearest enclosing call site on the stack, <strong>or</strong></li>
     * <li>execution completes.</li>
     * </ol>
     * <li>StepOut mode persists only through one resumption, and reverts by default to Continue
     * mode.</li>
     * </ul>
     */
    @TruffleBoundary
    void prepareStepOut() {
        currentDebugContext.setAction(new StepOut());
    }

    /**
     * Prepare to <em>StepOver</em> when guest language program execution resumes. In this mode:
     * <ul>
     * <li>Execution will continue until either:
     * <ol>
     * <li>execution arrives at a node holding {@link #HALT_TAG} when not nested in one or more
     * function/method calls, <strong>or:</strong></li>
     * <li>execution arrives at a node to which a breakpoint is attached and when nested in one or
     * more function/method calls, <strong>or:</strong></li>
     * <li>execution completes.</li>
     * </ol>
     * <li>StepOver mode persists only through one resumption (i.e. {@code stepOverCount} steps),
     * and reverts by default to Continue mode.</li>
     * </ul>
     *
     * @param stepCount the number of times to perform StepInto before halting
     * @throws IllegalArgumentException if the specified number is {@code <= 0}
     */
    @TruffleBoundary
    void prepareStepOver(int stepCount) {
        if (stepCount <= 0) {
            throw new IllegalArgumentException();
        }
        currentDebugContext.setAction(new StepOver(stepCount));
    }

    Instrumenter getInstrumenter() {
        return instrumenter;
    }

    /**
     * Implementation of a strategy for a debugger <em>action</em> that allows execution to continue
     * until it reaches another location e.g "step in" vs. "step over". Instances are numbered and
     * usable exactly once.
     */
    private abstract class StepStrategy {

        private final String name;
        private final int actionID;
        private DebugExecutionContext debugContext;
        private boolean disposed;

        protected StepStrategy() {
            this.name = getClass().getSimpleName();
            this.actionID = nextActionID++;
        }

        /**
         * Reconfigure the debugger so that when execution continues the program will halt at the
         * location specified by this strategy.
         */
        final void enable(DebugExecutionContext c, int stackDepth) {
            if (disposed) {
                throw new IllegalStateException("Debugger strategies are single-use");
            }
            this.debugContext = c;
            setStrategy(stackDepth);
        }

        /**
         * Return the debugger to the default navigation strategy.
         */
        final void disable() {
            unsetStrategy();
            disposed = true;
        }

        @TruffleBoundary
        protected final void halt(EventContext eventContext, MaterializedFrame mFrame, HaltPosition haltPosition) {
            debugContext.halt(eventContext, mFrame, haltPosition, description());
        }

        @TruffleBoundary
        protected final void replaceStrategy(StepStrategy newStrategy) {
            debugContext.setAction(newStrategy);
        }

        @TruffleBoundary
        protected final void traceAction(String action, int startStackDepth, int unfinishedStepCount) {
            if (TRACE) {
                debugContext.trace("%s (%s) stack=%d,%d unfinished=%d", action, description(), startStackDepth, computeStackDepth(), unfinishedStepCount);
            }
        }

        @TruffleBoundary
        protected final void suspendUserBreakpoints() {
            breakpoints.setActive(false);
        }

        @SuppressWarnings("unused")
        protected final void restoreUserBreakpoints() {
            breakpoints.setActive(true);
        }

        /**
         * Reconfigures debugger so that this strategy will be in effect when execution continues.
         */
        protected abstract void setStrategy(int stackDepth);

        /**
         * Restores debugger to default configuration.
         */
        protected abstract void unsetStrategy();

        private String description() {
            return name + "<" + actionID + ">";
        }
    }

    /**
     * Strategy: the null stepping strategy.
     * <ul>
     * <li>User breakpoints are enabled.</li>
     * <li>Execution continues until either:
     * <ol>
     * <li>execution arrives at a node with attached user breakpoint, <strong>or:</strong></li>
     * <li>execution completes.</li>
     * </ol>
     * </ul>
     */
    private final class Continue extends StepStrategy {

        @Override
        protected void setStrategy(int stackDepth) {
        }

        @Override
        protected void unsetStrategy() {
        }
    }

    /**
     * Strategy: per-{@link #HALT_TAG} stepping.
     * <ul>
     * <li>User breakpoints are enabled.</li>
     * <li>Execution continues until either:
     * <ol>
     * <li>execution <em>arrives</em> at a {@link #HALT_TAG} node, <strong>or:</strong></li>
     * <li>execution <em>returns</em> to a {@link #CALL_TAG} node and the call stack is smaller then
     * when execution started, <strong>or:</strong></li>
     * <li>execution completes.</li>
     * </ol>
     * </ul>
     *
     * @see Debugger#prepareStepInto(int)
     */
    private final class StepInto extends StepStrategy {
        private int startStackDepth;
        private int unfinishedStepCount;
        private EventBinding<?> beforeHaltBinding;
        private EventBinding<?> afterCallBinding;

        StepInto(int stepCount) {
            super();
            this.unfinishedStepCount = stepCount;
        }

        @Override
        protected void setStrategy(final int startStackDepth) {
            this.startStackDepth = startStackDepth;
            traceAction("SET ACTION", startStackDepth, unfinishedStepCount);
            beforeHaltBinding = instrumenter.attachListener(HALT_FILTER, new ExecutionEventListener() {

                public void onEnter(EventContext eventContext, VirtualFrame frame) {
                    // Normal step, "before" halt location
                    traceAction("BEGIN onEnter()", startStackDepth, unfinishedStepCount);
                    if (--unfinishedStepCount <= 0) {
                        halt(eventContext, frame.materialize(), HaltPosition.BEFORE);
                    }
                    traceAction("END onEnter()", startStackDepth, unfinishedStepCount);
                }

                public void onReturnValue(EventContext eventContext, VirtualFrame frame, Object result) {
                }

                public void onReturnExceptional(EventContext eventContext, VirtualFrame frame, Throwable exception) {
                }
            });
            afterCallBinding = instrumenter.attachListener(CALL_FILTER, new ExecutionEventListener() {

                public void onEnter(EventContext eventContext, VirtualFrame frame) {
                }

                public void onReturnValue(EventContext eventContext, VirtualFrame frame, Object result) {
                    // Stepped out, "after" call location
                    traceAction("BEGIN onReturnValue()", startStackDepth, unfinishedStepCount);
                    if (computeStackDepth() < startStackDepth) {
                        if (--unfinishedStepCount <= 0) {
                            halt(eventContext, frame.materialize(), HaltPosition.AFTER);
                        }
                    }
                    traceAction("END onReturnValue()", startStackDepth, unfinishedStepCount);
                }

                public void onReturnExceptional(EventContext eventContext, VirtualFrame frame, Throwable exception) {
                    // Program exception, "after" call location
                    traceAction("BEGIN onReturnExceptional()", startStackDepth, unfinishedStepCount);
                    if (computeStackDepth() < startStackDepth) {
                        if (--unfinishedStepCount <= 0) {
                            halt(eventContext, frame.materialize(), HaltPosition.AFTER);
                        }
                    }
                    traceAction("END onReturnExceptional()", startStackDepth, unfinishedStepCount);
                }
            });
        }

        @Override
        protected void unsetStrategy() {
            traceAction("CLEAR ACTION", startStackDepth, unfinishedStepCount);
            beforeHaltBinding.dispose();
            afterCallBinding.dispose();
        }
    }

    /**
     * Strategy: execution to nearest enclosing call site.
     * <ul>
     * <li>User breakpoints are enabled.</li>
     * <li>Execution continues until either:
     * <ol>
     * <li>execution arrives at a node with attached user breakpoint, <strong>or:</strong></li>
     * <li>execution <em>returns</em> to a CALL node and the call stack is smaller than when
     * execution started, <strong>or:</strong></li>
     * <li>execution completes.</li>
     * </ol>
     * </ul>
     *
     * @see Debugger#prepareStepOut()
     */
    private final class StepOut extends StepStrategy {

        private int unfinishedStepCount;
        private EventBinding<?> afterCallBinding;

        StepOut() {
            super();
            this.unfinishedStepCount = 1;
        }

        // TODO (mlvdv) not yet fully supported
        @SuppressWarnings("unused")
        StepOut(int stepCount) {
            super();
            this.unfinishedStepCount = stepCount;
        }

        @Override
        protected void setStrategy(final int startStackDepth) {
            traceAction("SET STRATEGY", startStackDepth, unfinishedStepCount);
            afterCallBinding = instrumenter.attachListener(CALL_FILTER, new ExecutionEventListener() {

                public void onEnter(EventContext eventContext, VirtualFrame frame) {
                }

                public void onReturnValue(EventContext eventContext, VirtualFrame frame, Object result) {
                    // Stepped out, "after" call location
                    traceAction("BEGIN onReturnValue()", startStackDepth, unfinishedStepCount);
                    if (computeStackDepth() < startStackDepth) {
                        if (--unfinishedStepCount <= 0) {
                            halt(eventContext, frame.materialize(), HaltPosition.AFTER);
                        }
                    }
                    traceAction("END onReturnValue()", startStackDepth, unfinishedStepCount);
                }

                public void onReturnExceptional(EventContext eventContext, VirtualFrame frame, Throwable exception) {
                    // Program exception, "after" call location
                    traceAction("BEGIN onReturnExceptional()", startStackDepth, unfinishedStepCount);
                    if (computeStackDepth() < startStackDepth) {
                        if (--unfinishedStepCount <= 0) {
                            halt(eventContext, frame.materialize(), HaltPosition.AFTER);
                        }
                    }
                    traceAction("END onReturnExceptional()", startStackDepth, unfinishedStepCount);
                }
            });
        }

        @Override
        protected void unsetStrategy() {
            afterCallBinding.dispose();
        }
    }

    /**
     * Strategy: per-{@link #HALT_TAG} stepping, so long as not nested in method calls (i.e. at
     * original stack depth).
     * <ul>
     * <li>User breakpoints are enabled.</li>
     * <li>Execution continues until either:
     * <ol>
     * <li>execution arrives at a node holding {@link #HALT_TAG}, with stack depth no more than when
     * started <strong>or:</strong></li>
     * <li>the program completes.</li>
     * </ol>
     * </ul>
     */
    private final class StepOver extends StepStrategy {
        private int unfinishedStepCount;
        private EventBinding<?> beforeHaltBinding;
        private EventBinding<?> afterCallBinding;

        StepOver(int stepCount) {
            this.unfinishedStepCount = stepCount;
        }

        @Override
        protected void setStrategy(final int startStackDepth) {
            traceAction("SET STRATEGY", startStackDepth, unfinishedStepCount);
            beforeHaltBinding = instrumenter.attachListener(HALT_FILTER, new ExecutionEventListener() {

                public void onEnter(EventContext eventContext, VirtualFrame frame) {
                    // "before" halt location
                    if (computeStackDepth() <= startStackDepth) {
                        traceAction("BEGIN onEnter()", startStackDepth, unfinishedStepCount);
                        // stack depth unchanged or smaller; treat like StepInto
                        if (--unfinishedStepCount <= 0) {
                            halt(eventContext, frame.materialize(), HaltPosition.BEFORE);
                        }
                        traceAction("END onEnter()", startStackDepth, unfinishedStepCount);
                    } else {
                        // Stack depth increased; don't count as a step
                        traceAction("BEGIN onEnter() STEPPPED INTO CALL", startStackDepth, unfinishedStepCount);
                        // Stop treating like StepInto, start treating like StepOut
                        replaceStrategy(new StepOverNested(unfinishedStepCount, startStackDepth));
                        traceAction("END onEnter() STEPPPED INTO CALL", startStackDepth, unfinishedStepCount);
                    }
                }

                public void onReturnValue(EventContext eventContext, VirtualFrame frame, Object result) {
                }

                public void onReturnExceptional(EventContext eventContext, VirtualFrame frame, Throwable exception) {
                }

            });
            afterCallBinding = instrumenter.attachListener(CALL_FILTER, new ExecutionEventListener() {

                public void onEnter(EventContext eventContext, VirtualFrame frame) {
                }

                public void onReturnValue(EventContext eventContext, VirtualFrame frame, Object result) {
                    // Stepped out, "after" call location
                    traceAction("BEGIN onReturnValue()", startStackDepth, unfinishedStepCount);
                    if (computeStackDepth() < startStackDepth) {
                        --unfinishedStepCount;
                    }
                    if (unfinishedStepCount <= 0) {
                        halt(eventContext, frame.materialize(), HaltPosition.AFTER);
                    }
                    traceAction("END onReturnValue()", startStackDepth, unfinishedStepCount);
                }

                public void onReturnExceptional(EventContext eventContext, VirtualFrame frame, Throwable exception) {
                }
            });

        }

        @Override
        protected void unsetStrategy() {
            beforeHaltBinding.dispose();
            afterCallBinding.dispose();
        }
    }

    /**
     * Strategy: per-{@link #HALT_TAG} stepping, not into method calls, in effect while at increased
     * stack depth
     * <ul>
     * <li>User breakpoints are enabled.</li>
     * <li>Execution continues until either:
     * <ol>
     * <li>execution arrives at a node holding {@link #HALT_TAG}, with stack depth no more than when
     * started <strong>or:</strong></li>
     * <li>the program completes <strong>or:</strong></li>
     * </ol>
     * </ul>
     */
    private final class StepOverNested extends StepStrategy {
        private final int startStackDepth;
        private int unfinishedStepCount;
        private EventBinding<?> beforeHaltBinding;

        StepOverNested(int stepCount, int startStackDepth) {
            this.startStackDepth = startStackDepth;
            this.unfinishedStepCount = stepCount;
        }

        @Override
        protected void setStrategy(final int stackDepth) {
            traceAction("SET STRATEGY", startStackDepth, unfinishedStepCount);
            beforeHaltBinding = instrumenter.attachListener(HALT_FILTER, new ExecutionEventListener() {

                public void onEnter(EventContext eventContext, VirtualFrame frame) {
                    // Normal step, "before" halt location
                    traceAction("BEGIN onEnter()", startStackDepth, unfinishedStepCount);
                    if (computeStackDepth() <= startStackDepth) {
                        // At original step depth (or smaller) after being nested
                        if (--unfinishedStepCount <= 0) {
                            halt(eventContext, frame.materialize(), HaltPosition.BEFORE);
                        }
                        // TODO (mlvdv) fixme for multiple steps
                    }
                    traceAction("END onEnter()", startStackDepth, unfinishedStepCount);
                }

                public void onReturnValue(EventContext eventContext, VirtualFrame frame, Object result) {
                }

                public void onReturnExceptional(EventContext eventContext, VirtualFrame frame, Throwable exception) {
                }

            });
        }

        @Override
        protected void unsetStrategy() {
            beforeHaltBinding.dispose();
        }
    }

    /**
     * Information and debugging state for a single Truffle execution (which make take place over
     * one or more suspended executions). This holds interaction state, for example what is
     * executing (e.g. some {@link Source}), what the execution mode is ("stepping" or
     * "continuing"). When not running, this holds a cache of the Truffle stack for this particular
     * execution, effectively hiding the Truffle stack for any currently suspended executions (down
     * the stack).
     * <p>
     * Each instance is single-use.
     */
    private final class DebugExecutionContext {

        // Previous halted context in stack
        private final DebugExecutionContext predecessor;

        // The current execution level; first is 0.
        private final int level;  // Number of contexts suspended below
        private final Source source;
        private final int contextStackBase;  // Where the stack for this execution starts
        private final List<String> warnings = new ArrayList<>();

        private boolean disposed;
        private boolean running;

        /** Currently configured strategy. */
        private StepStrategy strategy;

        /** Static context where halted; null if running. */
        private EventContext haltedEventContext;

        /** Frame where halted; null if running. */
        private MaterializedFrame haltedFrame;

        /** Where halted relative to the instrumented node. */
        private HaltPosition haltedPosition;

        /** Subset of the Truffle stack corresponding to the current execution. */
        private List<FrameInstance> contextStack;

        private DebugExecutionContext(Source executionSource, DebugExecutionContext previousContext) {
            this(executionSource, previousContext, -1);
        }

        private DebugExecutionContext(Source executionSource, DebugExecutionContext previousContext, int depth) {
            this.source = executionSource;
            this.predecessor = previousContext;
            this.level = previousContext == null ? 0 : previousContext.level + 1;

            // "Base" is the number of stack frames for all nested (halted) executions.
            this.contextStackBase = depth == -1 ? computeStackDepth() : depth;
            this.running = true;
            if (TRACE) {
                trace("NEW DEBUG CONTEXT level=" + level);
            }
        }

        /**
         * Sets up the action for the next resumption of execution.
         *
         * @param stepStrategy
         */
        private void setAction(StepStrategy stepStrategy) {
            setAction(computeStackDepth(), stepStrategy);
        }

        private void setAction(int depth, StepStrategy newStrategy) {
            if (disposed) {
                throw new IllegalStateException("DebugExecutionContexts are single-use.");
            }
            assert newStrategy != null;
            if (this.strategy == null) {
                strategy = newStrategy;
                strategy.enable(this, depth);

            } else {
                strategy.disable();
                strategy = newStrategy;
                strategy.enable(this, computeStackDepth());
            }
        }

        private void clearAction() {
            if (strategy != null) {
                strategy.disable();
                strategy = null;

            }
        }

        /**
         * Handle a program halt, caused by a breakpoint, stepping action, or other cause.
         *
         * @param astNode the guest language node at which execution is halted
         * @param mFrame the current execution frame where execution is halted
         * @param haltPosition execution position relative to the instrumented node where halted
         * @param haltReason what caused the halt
         */
        @TruffleBoundary
        private void halt(EventContext eventContext, MaterializedFrame mFrame, HaltPosition haltPosition, String haltReason) {
            if (disposed) {
                throw new IllegalStateException("DebugExecutionContexts are single-use.");
            }
            assert running;
            assert haltedEventContext == null;
            assert haltedFrame == null;

            haltedEventContext = eventContext;
            haltedFrame = mFrame;
            haltedPosition = haltPosition;
            running = false;

            clearAction();

            // Clean up, just in cased the one-shot breakpoints got confused
            breakpoints.disposeOneShots();

            final List<String> recentWarnings = new ArrayList<>(warnings);
            warnings.clear();

            final int contextStackDepth = (computeStackDepth() - contextStackBase) + 1;
            final List<FrameInstance> frames = new ArrayList<>();
            // Map the Truffle stack for this execution, ignore nested executions
            Truffle.getRuntime().iterateFrames(new FrameInstanceVisitor<FrameInstance>() {
                int stackIndex = 1;

                @Override
                public FrameInstance visitFrame(FrameInstance frameInstance) {
                    if (stackIndex < contextStackDepth) {
                        if (TRACE && frameInstance.getCallNode() == null) {
                            trace("frame %d null callNode: %s", stackIndex, frameInstance.getFrame(FrameAccess.READ_ONLY, true));
                        }
                        frames.add(frameInstance);
                        stackIndex++;
                        return null;
                    }
                    return frameInstance;
                }
            });
            contextStack = Collections.unmodifiableList(frames);

            if (TRACE) {
                final String reason = haltReason == null ? "" : haltReason;
                trace("HALT %s: (%s) stack base=%d", haltedPosition.toString(), reason, contextStackBase);
            }

            try {
                // Pass control to the debug client with current execution suspended
<<<<<<< HEAD
                ACCESSOR.dispatchEvent(engine, new SuspendedEvent(Debugger.this, haltedEventContext.getInstrumentedNode(), haltedFrame, contextStack, recentWarnings));
                // Debug client finished normally, execution resumes
                // Presume that the client has set a new strategy (or default to Continue)
                running = true;
                if (TRACE) {
                    final String reason = haltReason == null ? "" : haltReason;
                    trace("RESUME %s : (%s) stack base=%d", haltedPosition.toString(), reason, contextStackBase);
                }
            } catch (KillException e) {
                trace("KILL");
                throw e;
=======
                SuspendedEvent event = new SuspendedEvent(Debugger.this, haltedNode, haltedFrame, contextStack, recentWarnings);
                ACCESSOR.dispatchEvent(engine, event);
                if (event.isKillPrepared()) {
                    contextTrace("KILL");
                    throw new KillException();
                }
                // Debug client finished normally, execution resumes
                // Presume that the client has set a new strategy (or default to Continue)
                running = true;
>>>>>>> 0af36d39
            } finally {
                haltedEventContext = null;
                haltedFrame = null;
                haltedPosition = null;
            }
        }

        private void dispose() {
            breakpoints.disposeOneShots();
            clearAction();
            disposed = true;
            if (TRACE) {
                trace("DISPOSE DEBUG CONTEXT level=" + level);
            }
        }

        private void logWarning(String warning) {
            warnings.add(warning);
        }

        private void trace(String format, Object... args) {
            if (TRACE) {
                String location = "";
                if (haltedEventContext != null && haltedEventContext.getInstrumentedNode().getSourceSection() != null) {
                    location = haltedEventContext.getInstrumentedNode().getSourceSection().getShortDescription();
                } else if (source != null) {
                    location = source.getShortName();
                } else {
                    location = "no source";
                }
                final String message = String.format(format, args);
                Debugger.OUT.println(String.format("%s<%d>: %s [%s]", Debugger.TRACE_PREFIX, level, message, location));
            }
        }
    }

    // TODO (mlvdv) wish there were fast-path access to stack depth
    /**
     * Depth of current Truffle stack, including nested executions. Includes the top/current frame,
     * which the standard iterator does not count: {@code 0} if no executions.
     */
    @TruffleBoundary
    private static int computeStackDepth() {
        final int[] count = {0};
        Truffle.getRuntime().iterateFrames(new FrameInstanceVisitor<Void>() {
            @Override
            public Void visitFrame(FrameInstance frameInstance) {
                count[0] = count[0] + 1;
                return null;
            }
        });
        return count[0] == 0 ? 0 : count[0] + 1;
    }

    private void executionStarted(int depth, Source source) {
        Source execSource = source;
        if (execSource == null) {
            execSource = lastSource;
        } else {
            lastSource = execSource;
        }
        // Push a new execution context onto stack
        currentDebugContext = new DebugExecutionContext(execSource, currentDebugContext, depth);
        prepareContinue(depth);
        currentDebugContext.trace("BEGIN EXECUTION");
    }

    private void executionEnded() {
        currentDebugContext.trace("END EXECUTION");
        currentDebugContext.dispose();
        // Pop the stack of execution contexts.
        currentDebugContext = currentDebugContext.predecessor;
    }

    /**
     * Evaluates a snippet of code in a halted execution context.
     *
     * @param ev event notification where execution is halted
     * @param code text of the code to be executed
     * @param frameInstance frame where execution is halted
     * @return
     * @throws IOException
     */
    Object evalInContext(SuspendedEvent ev, String code, FrameInstance frameInstance) throws IOException {
<<<<<<< HEAD
        if (frameInstance == null) {
            return ACCESSOR.evalInContext(engine, ev, code, currentDebugContext.haltedEventContext.getInstrumentedNode(), currentDebugContext.haltedFrame);
        } else {
            return ACCESSOR.evalInContext(engine, ev, code, frameInstance.getCallNode(), frameInstance.getFrame(FrameAccess.MATERIALIZE, true).materialize());
=======
        try {
            if (frameInstance == null) {
                return ACCESSOR.evalInContext(engine, ev, code, debugContext.haltedNode, debugContext.haltedFrame);
            } else {
                return ACCESSOR.evalInContext(engine, ev, code, frameInstance.getCallNode(), frameInstance.getFrame(FrameAccess.MATERIALIZE, true).materialize());
            }
        } catch (KillException kex) {
            throw new IOException("Evaluation was killed.", kex);
>>>>>>> 0af36d39
        }
    }

    static final class AccessorDebug extends Accessor {

        @Override
        protected Closeable executionStart(Object vm, final int currentDepth, final boolean initializeDebugger, final Source s) {
            final PolyglotEngine engine = (PolyglotEngine) vm;
            final Debugger[] debugger = {find(engine, initializeDebugger)};
            if (debugger[0] != null) {
                debugger[0].executionStarted(currentDepth, s);
                ACCESSOR.dispatchEvent(engine, new ExecutionEvent(debugger[0]));
            } else {
                ACCESSOR.dispatchEvent(engine, new ExecutionEvent(new Callable<Debugger>() {
                    @Override
                    public Debugger call() throws Exception {
                        if (debugger[0] == null) {
                            debugger[0] = find(engine, true);
                            debugger[0].executionStarted(currentDepth, s);
                        }
                        return debugger[0];
                    }
                }));
            }
            return new Closeable() {
                @Override
                public void close() throws IOException {
                    if (debugger[0] != null) {
                        debugger[0].executionEnded();
                    }
                }
            };
        }

        @SuppressWarnings("rawtypes")
        @Override
        protected Class<? extends TruffleLanguage> findLanguage(Node node) {
            return super.findLanguage(node);
        }

        @Override
        protected void dispatchEvent(Object vm, Object event) {
            super.dispatchEvent(vm, event);
        }

        @Override
        protected Object evalInContext(Object vm, Object ev, String code, Node node, MaterializedFrame frame) throws IOException {
            return super.evalInContext(vm, ev, code, node, frame);
        }

        @SuppressWarnings("rawtypes")
        @Override
        protected CallTarget parse(Class<? extends TruffleLanguage> languageClass, Source code, Node context, String... argumentNames) throws IOException {
            return super.parse(languageClass, code, context, argumentNames);
        }
    }

    // registers into Accessor.DEBUG
    static final AccessorDebug ACCESSOR = new AccessorDebug();
}<|MERGE_RESOLUTION|>--- conflicted
+++ resolved
@@ -871,29 +871,19 @@
 
             try {
                 // Pass control to the debug client with current execution suspended
-<<<<<<< HEAD
-                ACCESSOR.dispatchEvent(engine, new SuspendedEvent(Debugger.this, haltedEventContext.getInstrumentedNode(), haltedFrame, contextStack, recentWarnings));
+                SuspendedEvent event = new SuspendedEvent(Debugger.this, haltedEventContext.getInstrumentedNode(), haltedFrame, contextStack, recentWarnings);
+                ACCESSOR.dispatchEvent(engine, event);
+                if (event.isKillPrepared()) {
+                    trace("KILL");
+                    throw new KillException();
+                }
                 // Debug client finished normally, execution resumes
                 // Presume that the client has set a new strategy (or default to Continue)
                 running = true;
-                if (TRACE) {
+		 if (TRACE) {
                     final String reason = haltReason == null ? "" : haltReason;
                     trace("RESUME %s : (%s) stack base=%d", haltedPosition.toString(), reason, contextStackBase);
                 }
-            } catch (KillException e) {
-                trace("KILL");
-                throw e;
-=======
-                SuspendedEvent event = new SuspendedEvent(Debugger.this, haltedNode, haltedFrame, contextStack, recentWarnings);
-                ACCESSOR.dispatchEvent(engine, event);
-                if (event.isKillPrepared()) {
-                    contextTrace("KILL");
-                    throw new KillException();
-                }
-                // Debug client finished normally, execution resumes
-                // Presume that the client has set a new strategy (or default to Continue)
-                running = true;
->>>>>>> 0af36d39
             } finally {
                 haltedEventContext = null;
                 haltedFrame = null;
@@ -978,21 +968,14 @@
      * @throws IOException
      */
     Object evalInContext(SuspendedEvent ev, String code, FrameInstance frameInstance) throws IOException {
-<<<<<<< HEAD
-        if (frameInstance == null) {
-            return ACCESSOR.evalInContext(engine, ev, code, currentDebugContext.haltedEventContext.getInstrumentedNode(), currentDebugContext.haltedFrame);
-        } else {
-            return ACCESSOR.evalInContext(engine, ev, code, frameInstance.getCallNode(), frameInstance.getFrame(FrameAccess.MATERIALIZE, true).materialize());
-=======
         try {
             if (frameInstance == null) {
-                return ACCESSOR.evalInContext(engine, ev, code, debugContext.haltedNode, debugContext.haltedFrame);
+                return ACCESSOR.evalInContext(engine, ev, code, currentDebugContext.haltedEventContext.getInstrumentedNode(), currentDebugContext.haltedFrame);
             } else {
                 return ACCESSOR.evalInContext(engine, ev, code, frameInstance.getCallNode(), frameInstance.getFrame(FrameAccess.MATERIALIZE, true).materialize());
             }
         } catch (KillException kex) {
             throw new IOException("Evaluation was killed.", kex);
->>>>>>> 0af36d39
         }
     }
 
