/*
 * Copyright (c) 2014, 2018, Oracle and/or its affiliates. All rights reserved.
 * DO NOT ALTER OR REMOVE COPYRIGHT NOTICES OR THIS FILE HEADER.
 *
 * This code is free software; you can redistribute it and/or modify it
 * under the terms of the GNU General Public License version 2 only, as
 * published by the Free Software Foundation.  Oracle designates this
 * particular file as subject to the "Classpath" exception as provided
 * by Oracle in the LICENSE file that accompanied this code.
 *
 * This code is distributed in the hope that it will be useful, but WITHOUT
 * ANY WARRANTY; without even the implied warranty of MERCHANTABILITY or
 * FITNESS FOR A PARTICULAR PURPOSE.  See the GNU General Public License
 * version 2 for more details (a copy is included in the LICENSE file that
 * accompanied this code).
 *
 * You should have received a copy of the GNU General Public License version
 * 2 along with this work; if not, write to the Free Software Foundation,
 * Inc., 51 Franklin St, Fifth Floor, Boston, MA 02110-1301 USA.
 *
 * Please contact Oracle, 500 Oracle Parkway, Redwood Shores, CA 94065 USA
 * or visit www.oracle.com if you need additional information or have any
 * questions.
 */
package com.oracle.truffle.api.impl;

import java.io.File;
import java.io.IOException;
import java.io.InputStream;
import java.io.OutputStream;
<<<<<<< HEAD
import java.lang.reflect.Type;
import java.net.URL;
=======
>>>>>>> 5b0a33fc
import java.util.Collection;
import java.util.Map;
import java.util.Set;
import java.util.concurrent.locks.Lock;
import java.util.function.Supplier;
import java.util.logging.Handler;
import java.util.logging.Level;
import java.util.logging.LogRecord;

import org.graalvm.options.OptionDescriptors;
import org.graalvm.options.OptionValues;
import org.graalvm.polyglot.PolyglotException;
import org.graalvm.polyglot.io.FileSystem;

import com.oracle.truffle.api.CallTarget;
import com.oracle.truffle.api.CompilerDirectives.CompilationFinal;
import com.oracle.truffle.api.InstrumentInfo;
import com.oracle.truffle.api.RootCallTarget;
import com.oracle.truffle.api.Scope;
import com.oracle.truffle.api.Truffle;
import com.oracle.truffle.api.TruffleContext;
import com.oracle.truffle.api.TruffleFile;
import com.oracle.truffle.api.TruffleLanguage;
import com.oracle.truffle.api.TruffleLanguage.Env;
import com.oracle.truffle.api.TruffleOptions;
import com.oracle.truffle.api.frame.Frame;
import com.oracle.truffle.api.frame.FrameDescriptor;
import com.oracle.truffle.api.frame.MaterializedFrame;
import com.oracle.truffle.api.nodes.ExecutableNode;
import com.oracle.truffle.api.nodes.LanguageInfo;
import com.oracle.truffle.api.nodes.Node;
import com.oracle.truffle.api.nodes.RootNode;
import com.oracle.truffle.api.source.Source;
import com.oracle.truffle.api.source.Source.SourceBuilder;
import com.oracle.truffle.api.source.SourceSection;

/**
 * Communication between TruffleLanguage API/SPI, and other services.
 */
@SuppressWarnings("deprecation")
public abstract class Accessor {

    @SuppressWarnings("all")
    protected final Collection<ClassLoader> loaders() {
        return TruffleLocator.loaders();
    }

    protected void initializeNativeImageTruffleLocator() {
        TruffleLocator.initializeNativeImageTruffleLocator();
    }

    public abstract static class Nodes {

        public abstract boolean isInstrumentable(RootNode rootNode);

        public abstract boolean isTaggedWith(Node node, Class<?> tag);

        public abstract boolean isCloneUninitializedSupported(RootNode rootNode);

        public abstract RootNode cloneUninitialized(RootNode rootNode);

        public abstract int adoptChildrenAndCount(RootNode rootNode);

        public abstract Object getEngineObject(LanguageInfo languageInfo);

        public abstract TruffleLanguage<?> getLanguage(RootNode languageInfo);

        public abstract LanguageInfo createLanguage(Object vmObject, String id, String name, String version, String defaultMimeType, Set<String> mimeTypes, boolean internal, boolean interactive);

        public abstract Object getSourceVM(RootNode rootNode);

        public abstract int getRootNodeBits(RootNode root);

        public abstract void setRootNodeBits(RootNode root, int bits);

        public abstract Lock getLock(Node node);

        public void reportPolymorphicSpecialize(Node node) {
            SUPPORT.reportPolymorphicSpecialize(node);
        }
    }

    public abstract static class SourceSupport {

        public abstract Object getSourceIdentifier(Source source);

        public abstract Source copySource(Source source);

        public abstract void setPolyglotSource(Source source, org.graalvm.polyglot.Source polyglotSource);

        public abstract org.graalvm.polyglot.Source getPolyglotSource(Source source);

        public abstract String findMimeType(File file) throws IOException;

        public abstract String findMimeType(URL url) throws IOException;

        public abstract boolean isLegacySource(Source soure);

        public abstract SourceBuilder newBuilder(String language, File origin);

    }

    public abstract static class DumpSupport {
        public abstract void dump(Node newNode, Node newChild, CharSequence reason);
    }

    public abstract static class InteropSupport {
        public abstract boolean canHandle(Object foreignAccess, Object receiver);

        public abstract CallTarget canHandleTarget(Object access);

        public abstract boolean isTruffleObject(Object value);

        public abstract void checkInteropType(Object result);

        public abstract Object createDefaultNodeObject(Node node);

        public abstract boolean isValidNodeObject(Object obj);
    }

    public abstract static class EngineSupport {
        public static final int EXECUTION_EVENT = 1;
        public static final int SUSPENDED_EVENT = 2;

        @SuppressWarnings("rawtypes")
        public abstract Env findEnv(Object vm, Class<? extends TruffleLanguage> languageClass, boolean failIfNotFound);

        public abstract Object getInstrumentationHandler(Object languageShared);

        public abstract void exportSymbol(Object vmObject, String symbolName, Object value);

        public abstract Map<String, ? extends Object> getExportedSymbols(Object vmObject);

        public abstract Object importSymbol(Object vmObject, Env env, String symbolName);

        public abstract boolean isMimeTypeSupported(Object languageShared, String mimeType);

        public abstract void registerDebugger(Object vm, Object debugger);

        public abstract boolean isEvalRoot(RootNode target);

        public abstract <T> T lookupJavaInteropCodeCache(Object languageContext, Object key, Class<T> expectedType);

        public abstract <T> T installJavaInteropCodeCache(Object languageContext, Object key, T value, Class<T> expectedType);

        @SuppressWarnings("static-method")
        public final void attachOutputConsumer(DispatchOutputStream dos, OutputStream out) {
            dos.attach(out);
        }

        @SuppressWarnings("static-method")
        public final void detachOutputConsumer(DispatchOutputStream dos, OutputStream out) {
            dos.detach(out);
        }

        public abstract Object getCurrentVM();

        public abstract CallTarget parseForLanguage(Object vmObject, Source source, String[] argumentNames);

        public abstract Env getEnvForInstrument(Object vm, String languageId, String mimeType);

        public abstract Env getEnvForInstrument(LanguageInfo language);

        public abstract Env getExistingEnvForInstrument(LanguageInfo language);

        public abstract LanguageInfo getObjectLanguage(Object obj, Object vmObject);

        public abstract Object getCurrentContext(Object languageVMObject);

        public abstract boolean isDisposed(Object vmInstance);

        public abstract Map<String, LanguageInfo> getLanguages(Object vmInstance);

        public abstract Map<String, InstrumentInfo> getInstruments(Object vmInstance);

        public abstract org.graalvm.polyglot.SourceSection createSourceSection(Object vmObject, org.graalvm.polyglot.Source source, SourceSection sectionImpl);

        public abstract <T> T lookup(InstrumentInfo info, Class<T> serviceClass);

        public abstract <S> S lookup(LanguageInfo language, Class<S> type);

        public abstract <T extends TruffleLanguage<?>> T getCurrentLanguage(Class<T> languageClass);

        public abstract <C, T extends TruffleLanguage<C>> C getCurrentContext(Class<T> languageClass);

        public abstract TruffleContext getPolyglotContext(Object vmObject);

        public abstract Object toGuestValue(Object obj, Object languageContext);

        public abstract Object getVMFromLanguageObject(Object engineObject);

        public abstract OptionValues getCompilerOptionValues(RootNode rootNode);

        public abstract Object lookupHostSymbol(Object vmObject, Env env, String symbolName);

        public abstract Object asHostSymbol(Object vmObject, Class<?> symbolClass);

        public abstract boolean isHostAccessAllowed(Object vmObject, Env env);

        public abstract boolean isNativeAccessAllowed(Object vmObject, Env env);

        public abstract Object createInternalContext(Object vmObject, Map<String, Object> config, TruffleContext spiContext);

        public abstract void initializeInternalContext(Object vmObject, Object contextImpl);

        public abstract Object enterInternalContext(Object impl);

        public abstract void leaveInternalContext(Object impl, Object prev);

        public abstract void closeInternalContext(Object impl);

        public abstract void reportAllLanguageContexts(Object vmObject, Object contextsListener);

        public abstract void reportAllContextThreads(Object vmObject, Object threadsListener);

        public abstract TruffleContext getParentContext(Object impl);

        public abstract boolean isCreateThreadAllowed(Object vmObject);

        public abstract Thread createThread(Object vmObject, Runnable runnable, Object context);

        public abstract Iterable<Scope> createDefaultLexicalScope(Node node, Frame frame);

        public abstract Iterable<Scope> createDefaultTopScope(Object global);

        public abstract RuntimeException wrapHostException(Object languageContext, Throwable exception);

        public abstract boolean isHostException(Throwable exception);

        public abstract Throwable asHostException(Throwable exception);

        public abstract Object getCurrentHostContext();

        public abstract PolyglotException wrapGuestException(String languageId, Throwable exception);

        public abstract Object legacyTckEnter(Object vm);

        public abstract void legacyTckLeave(Object vm, Object prev);

        public abstract <T> T getOrCreateRuntimeData(Object sourceVM, Supplier<T> constructor);

        public abstract Class<? extends TruffleLanguage<?>> getLanguageClass(LanguageInfo language);

        public abstract Object getPolyglotBindingsForLanguage(Object vmObject);

        public abstract Object findMetaObjectForLanguage(Object vmObject, Object value);

        public abstract boolean isDefaultFileSystem(FileSystem fs);

        public abstract String getLanguageHome(Object engineObject);

        public abstract void addToHostClassPath(Object vmObject, TruffleFile entries);

        public abstract boolean isInstrumentExceptionsAreThrown(Object vmObject);

        public abstract Object asBoxedGuestValue(Object guestObject, Object vmObject);

        public abstract Handler getLogHandler();

        public abstract Map<String, Level> getLogLevels(Object context);

        public abstract LogRecord createLogRecord(Level level, String loggerName, String message, String className, String methodName, Object[] parameters, Throwable thrown);

        public abstract Object getCurrentOuterContext();

        public abstract Env getLanguageEnv(Object languageContextVMObject, LanguageInfo otherLanguage);

<<<<<<< HEAD
        public abstract boolean isCharacterBasedSource(String language, String mimeType);

        public abstract Set<String> getValidMimeTypes(String language);
=======
        public abstract Object asHostObject(Object value);

        public abstract boolean isHostObject(Object value);

        public abstract boolean isHostFunction(Object value);

        public abstract boolean isHostSymbol(Object guestObject);
>>>>>>> 5b0a33fc

    }

    public abstract static class LanguageSupport {

        public abstract void initializeLanguage(TruffleLanguage<?> impl, LanguageInfo language, Object vmObject);

        public abstract Env createEnv(Object vmObject, TruffleLanguage<?> language, OutputStream stdOut, OutputStream stdErr, InputStream stdIn, Map<String, Object> config, OptionValues options,
                        String[] applicationArguments, FileSystem fileSystem);

        public abstract boolean areOptionsCompatible(TruffleLanguage<?> language, OptionValues firstContextOptions, OptionValues newContextOptions);

        public abstract Object createEnvContext(Env localEnv);

        public abstract TruffleContext createTruffleContext(Object impl);

        public abstract void postInitEnv(Env env);

        public abstract Object evalInContext(Source source, Node node, MaterializedFrame frame);

        public abstract Object findExportedSymbol(TruffleLanguage.Env env, String globalName, boolean onlyExplicit);

        public abstract Object languageGlobal(TruffleLanguage.Env env);

        public abstract void dispose(Env env);

        public abstract LanguageInfo getLanguageInfo(TruffleLanguage.Env env);

        public abstract LanguageInfo getLanguageInfo(TruffleLanguage<?> language);

        public abstract LanguageInfo getLegacyLanguageInfo(Object vm, @SuppressWarnings("rawtypes") Class<? extends TruffleLanguage> languageClass);

        public abstract CallTarget parse(Env env, Source code, Node context, String... argumentNames);

        public abstract ExecutableNode parseInline(Env env, Source code, Node context, MaterializedFrame frame);

        public abstract String toStringIfVisible(Env env, Object obj, boolean checkVisibility);

        public abstract Object findMetaObject(Env env, Object value);

        public abstract SourceSection findSourceLocation(Env env, Object value);

        public abstract boolean isObjectOfLanguage(Env env, Object value);

        public abstract Object getContext(Env env);

        public abstract TruffleLanguage<?> getSPI(Env env);

        public abstract InstrumentInfo createInstrument(Object vmObject, String id, String name, String version);

        public abstract Object getVMObject(InstrumentInfo info);

        public abstract <S> S lookup(TruffleLanguage<?> languageEnsureInitialized, Class<S> type);

        public abstract boolean isContextInitialized(Env env);

        public abstract OptionDescriptors describeOptions(TruffleLanguage<?> language, String requiredGroup);

        public abstract void onThrowable(Node callNode, RootCallTarget root, Throwable e, Frame frame);

        public abstract boolean isThreadAccessAllowed(Env env, Thread current, boolean singleThread);

        public abstract void initializeThread(Env env, Thread current);

        public abstract void initializeMultiThreading(Env env);

        public abstract void disposeThread(Env env, Thread thread);

        public abstract void finalizeContext(Env localEnv);

        public abstract Iterable<Scope> findLocalScopes(Env env, Node node, Frame frame);

        public abstract Iterable<Scope> findTopScopes(Env env);

        public abstract Env patchEnvContext(Env env, OutputStream stdOut, OutputStream stdErr, InputStream stdIn, Map<String, Object> config, OptionValues options, String[] applicationArguments,
                        FileSystem fileSystem);

        public abstract boolean initializeMultiContext(TruffleLanguage<?> language);

        public abstract boolean isTruffleStackTrace(Throwable t);

        public abstract StackTraceElement[] getInternalStackTraceElements(Throwable t);

        public abstract void materializeHostFrames(Throwable original);

        public abstract boolean checkTruffleFile(File file);

        public abstract byte[] truffleFileContent(File file) throws IOException;

        public abstract void configureLoggers(Object polyglotContext, Map<String, Level> logLevels);

        public abstract TruffleLanguage<?> getLanguage(Env env);

        public abstract File asFile(TruffleFile file);

    }

    public abstract static class InstrumentSupport {

        public abstract void initializeInstrument(Object instrumentationHandler, Object key, Class<?> instrumentClass);

        public abstract void createInstrument(Object instrumentationHandler, Object key, String[] expectedServices, OptionValues options);

        public abstract void finalizeInstrument(Object instrumentationHandler, Object key);

        public abstract void disposeInstrument(Object instrumentationHandler, Object key, boolean cleanupRequired);

        public abstract <T> T getInstrumentationHandlerService(Object handler, Object key, Class<T> type);

        public abstract Object createInstrumentationHandler(Object vm, DispatchOutputStream out, DispatchOutputStream err, InputStream in);

        public abstract void collectEnvServices(Set<Object> collectTo, Object languageShared, TruffleLanguage<?> language);

        public abstract void onFirstExecution(RootNode rootNode);

        public abstract void onLoad(RootNode rootNode);

        public abstract Iterable<?> findTopScopes(TruffleLanguage.Env env);

        @SuppressWarnings("static-method")
        public final DispatchOutputStream createDispatchOutput(OutputStream out) {
            if (out instanceof DispatchOutputStream) {
                return (DispatchOutputStream) out;
            }
            return new DispatchOutputStream(out);
        }

        @SuppressWarnings("static-method")
        public final DelegatingOutputStream createDelegatingOutput(OutputStream out, DispatchOutputStream delegate) {
            return new DelegatingOutputStream(out, delegate);
        }

        @SuppressWarnings("static-method")
        public final OutputStream getOut(DispatchOutputStream out) {
            return out.getOut();
        }

        public abstract OptionDescriptors describeOptions(Object instrumentationHandler, Object key, String requiredGroup);

        public abstract Object getEngineInstrumenter(Object instrumentationHandler);

        public abstract void onNodeInserted(RootNode rootNode, Node tree);

        public abstract void notifyContextCreated(Object engine, TruffleContext context);

        public abstract void notifyContextClosed(Object engine, TruffleContext context);

        public abstract void notifyLanguageContextCreated(Object engine, TruffleContext context, LanguageInfo info);

        public abstract void notifyLanguageContextInitialized(Object engine, TruffleContext context, LanguageInfo info);

        public abstract void notifyLanguageContextFinalized(Object engine, TruffleContext context, LanguageInfo info);

        public abstract void notifyLanguageContextDisposed(Object engine, TruffleContext context, LanguageInfo info);

        public abstract void notifyThreadStarted(Object engine, TruffleContext context, Thread thread);

        public abstract void notifyThreadFinished(Object engine, TruffleContext context, Thread thread);

        public abstract org.graalvm.polyglot.SourceSection createSourceSection(Object instrumentEnv, org.graalvm.polyglot.Source source, com.oracle.truffle.api.source.SourceSection ss);

        public abstract void patchInstrumentationHandler(Object instrumentationHandler, DispatchOutputStream out, DispatchOutputStream err, InputStream in);

        public abstract boolean isInputValueSlotIdentifier(Object identifier);

    }

    public abstract static class Frames {
        protected abstract void markMaterializeCalled(FrameDescriptor descriptor);

        protected abstract boolean getMaterializeCalled(FrameDescriptor descriptor);
    }

    @CompilationFinal private static Accessor.LanguageSupport API;
    @CompilationFinal private static Accessor.EngineSupport SPI;
    private static Accessor.Nodes NODES;
    private static Accessor.InstrumentSupport INSTRUMENTHANDLER;
    private static Accessor.DumpSupport DUMP;
    private static Accessor.InteropSupport INTEROP;
    private static Accessor.Frames FRAMES;
    private static Accessor.SourceSupport SOURCE;

    static {
        TruffleLanguage<?> lng = new TruffleLanguage<Object>() {

            @Override
            protected boolean isObjectOfLanguage(Object object) {
                return false;
            }

            @Override
            protected Object createContext(TruffleLanguage.Env env) {
                return null;
            }

        };
        lng.hashCode();
        new Node() {
        }.getRootNode();

        conditionallyInitDebugger();
        conditionallyInitInterop();
        conditionallyInitInstrumentation();
        conditionallyInitSourceAccessor();
        if (TruffleOptions.TraceASTJSON) {
            try {
                Class.forName("com.oracle.truffle.api.utilities.JSONHelper", true, Accessor.class.getClassLoader());
            } catch (ClassNotFoundException ex) {
                throw new IllegalStateException(ex);
            }
        }
    }

    @SuppressWarnings("all")
    private static void conditionallyInitDebugger() throws IllegalStateException {
        try {
            Class.forName("com.oracle.truffle.api.debug.Debugger", true, Accessor.class.getClassLoader());
        } catch (ClassNotFoundException ex) {
            boolean assertOn = false;
            assert assertOn = true;
            if (!assertOn) {
                throw new IllegalStateException(ex);
            }
        }
    }

    @SuppressWarnings("all")
    private static void conditionallyInitInstrumentation() throws IllegalStateException {
        try {
            Class.forName("com.oracle.truffle.api.instrumentation.InstrumentationHandler", true, Accessor.class.getClassLoader());
        } catch (ClassNotFoundException ex) {
            boolean assertOn = false;
            assert assertOn = true;
            if (!assertOn) {
                throw new IllegalStateException(ex);
            }
        }
    }

    @SuppressWarnings("all")
    private static void conditionallyInitSourceAccessor() throws IllegalStateException {
        try {
            Class.forName("com.oracle.truffle.api.source.Source", true, Accessor.class.getClassLoader());
        } catch (ClassNotFoundException ex) {
            boolean assertOn = false;
            assert assertOn = true;
            if (!assertOn) {
                throw new IllegalStateException(ex);
            }
        }
    }

    @SuppressWarnings("all")
    private static void conditionallyInitInterop() throws IllegalStateException {
        try {
            Class.forName("com.oracle.truffle.api.interop.ForeignAccess", true, Accessor.class.getClassLoader());
        } catch (ClassNotFoundException ex) {
            boolean assertOn = false;
            assert assertOn = true;
            if (!assertOn) {
                throw new IllegalStateException(ex);
            }
        }
    }

    protected Accessor() {
        if (!this.getClass().getName().startsWith("com.oracle.truffle") && !this.getClass().getName().startsWith("com.oracle.truffle.tck")) {
            throw new IllegalStateException();
        }
        String simpleName = this.getClass().getSimpleName();
        if (simpleName.endsWith("API")) {
            if (API != null) {
                throw new IllegalStateException();
            }
            API = this.languageSupport();
        } else if (simpleName.endsWith("Nodes")) {
            if (NODES != null) {
                throw new IllegalStateException();
            }
            NODES = this.nodes();
        } else if (simpleName.endsWith("InstrumentHandler")) {
            if (INSTRUMENTHANDLER != null) {
                throw new IllegalStateException();
            }
            INSTRUMENTHANDLER = this.instrumentSupport();
        } else if (simpleName.endsWith("Frames")) {
            if (FRAMES != null) {
                throw new IllegalStateException();
            }
            FRAMES = this.framesSupport();
        } else if (simpleName.endsWith("SourceAccessor")) {
            SOURCE = this.sourceSupport();
        } else if (simpleName.endsWith("DumpAccessor")) {
            DUMP = this.dumpSupport();
        } else if (simpleName.endsWith("InteropAccessor")) {
            INTEROP = this.interopSupport();
        } else if (simpleName.endsWith("ScopeAccessor")) {
            // O.K.
        } else if (simpleName.endsWith("AccessorDebug")) {
            // O.K.
        } else if (simpleName.endsWith("TruffleTCKAccessor")) {
            // O.K.
        } else if (simpleName.endsWith("TestAccessor")) {
            // O.K.
        } else {
            assert simpleName.endsWith("VMAccessor");
            SPI = this.engineSupport();
        }
    }

    protected Accessor.Nodes nodes() {
        return NODES;
    }

    protected LanguageSupport languageSupport() {
        return API;
    }

    protected DumpSupport dumpSupport() {
        return DUMP;
    }

    protected EngineSupport engineSupport() {
        return SPI;
    }

    protected InstrumentSupport instrumentSupport() {
        return INSTRUMENTHANDLER;
    }

    protected InteropSupport interopSupport() {
        return INTEROP;
    }

    protected SourceSupport sourceSupport() {
        return SOURCE;
    }

    static InstrumentSupport instrumentAccess() {
        return INSTRUMENTHANDLER;
    }

    static LanguageSupport languageAccess() {
        return API;
    }

    static EngineSupport engineAccess() {
        return SPI;
    }

    static Accessor.Nodes nodesAccess() {
        return NODES;
    }

    protected Accessor.Frames framesSupport() {
        return FRAMES;
    }

    static Accessor.Frames framesAccess() {
        return FRAMES;
    }

    /**
     * Don't call me. I am here only to let NetBeans debug any Truffle project.
     *
     * @param args
     */
    public static void main(String... args) {
        throw new IllegalStateException();
    }

    private static final TVMCI SUPPORT = Truffle.getRuntime().getCapability(TVMCI.class);

    protected OptionDescriptors getCompilerOptions() {
        if (SUPPORT == null) {
            return OptionDescriptors.EMPTY;
        }
        return SUPPORT.getCompilerOptionDescriptors();
    }

    protected boolean isGuestCallStackElement(StackTraceElement element) {
        if (SUPPORT == null) {
            return false;
        }
        return SUPPORT.isGuestCallStackFrame(element);
    }

    protected void initializeProfile(CallTarget target, Class<?>[] argmentTypes) {
        SUPPORT.initializeProfile(target, argmentTypes);
    }

    protected Object callProfiled(CallTarget target, Object... args) {
        return SUPPORT.callProfiled(target, args);
    }

    protected void onLoopCount(Node source, int iterations) {
        if (SUPPORT != null) {
            SUPPORT.onLoopCount(source, iterations);
        } else {
            // needs an additional compatibility check so older graal runtimes
            // still run with newer truffle versions
            RootNode root = source.getRootNode();
            if (root != null) {
                RootCallTarget target = root.getCallTarget();
                if (target instanceof com.oracle.truffle.api.LoopCountReceiver) {
                    ((com.oracle.truffle.api.LoopCountReceiver) target).reportLoopCount(iterations);
                }
            }
        }
    }

    /*
     * Do not remove: This is accessed reflectively in AccessorTest
     */
    static <T extends TruffleLanguage<?>> T findLanguageByClass(Object vm, Class<T> languageClass) {
        Env env = SPI.findEnv(vm, languageClass, true);
        TruffleLanguage<?> language = API.getLanguage(env);
        return languageClass.cast(language);
    }

}<|MERGE_RESOLUTION|>--- conflicted
+++ resolved
@@ -28,11 +28,8 @@
 import java.io.IOException;
 import java.io.InputStream;
 import java.io.OutputStream;
-<<<<<<< HEAD
 import java.lang.reflect.Type;
 import java.net.URL;
-=======
->>>>>>> 5b0a33fc
 import java.util.Collection;
 import java.util.Map;
 import java.util.Set;
@@ -300,11 +297,10 @@
 
         public abstract Env getLanguageEnv(Object languageContextVMObject, LanguageInfo otherLanguage);
 
-<<<<<<< HEAD
         public abstract boolean isCharacterBasedSource(String language, String mimeType);
 
         public abstract Set<String> getValidMimeTypes(String language);
-=======
+
         public abstract Object asHostObject(Object value);
 
         public abstract boolean isHostObject(Object value);
@@ -312,7 +308,6 @@
         public abstract boolean isHostFunction(Object value);
 
         public abstract boolean isHostSymbol(Object guestObject);
->>>>>>> 5b0a33fc
 
     }
 
