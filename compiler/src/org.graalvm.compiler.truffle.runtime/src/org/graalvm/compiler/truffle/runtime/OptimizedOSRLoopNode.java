--- conflicted
+++ resolved
@@ -108,12 +108,6 @@
 
     @SuppressWarnings("deprecation")
     @Override
-<<<<<<< HEAD
-    public int executeLoopWithStatus(VirtualFrame frame) {
-        if (CompilerDirectives.inInterpreter()) {
-            try {
-                int status = CONTINUE_LOOP_STATUS;
-=======
     public void executeLoop(VirtualFrame frame) {
         execute(frame);
     }
@@ -123,7 +117,6 @@
         if (CompilerDirectives.inInterpreter()) {
             try {
                 Object status = CONTINUE_LOOP_STATUS;
->>>>>>> 627aa80b
                 while (status == CONTINUE_LOOP_STATUS) {
                     if (compiledOSRLoop == null) {
                         status = profilingLoop(frame);
@@ -136,38 +129,17 @@
                 baseLoopCount = 0;
             }
         } else {
-<<<<<<< HEAD
-            int status;
-            while ((status = repeatableNode.executeRepeatingWithStatus(frame)) == CONTINUE_LOOP_STATUS) {
-                if (CompilerDirectives.inInterpreter()) {
-                    // compiled method got invalidated. We might need OSR again.
-                    return executeLoopWithStatus(frame);
-=======
             Object status;
             while ((status = repeatableNode.executeRepeatingWithValue(frame)) == CONTINUE_LOOP_STATUS) {
                 if (CompilerDirectives.inInterpreter()) {
                     // compiled method got invalidated. We might need OSR again.
                     return execute(frame);
->>>>>>> 627aa80b
                 }
             }
             return status;
         }
     }
 
-<<<<<<< HEAD
-    private int profilingLoop(VirtualFrame frame) {
-        int iterations = 0;
-        try {
-            int status;
-            while ((status = repeatableNode.executeRepeatingWithStatus(frame)) == CONTINUE_LOOP_STATUS) {
-                // the baseLoopCount might be updated from a child loop during an iteration.
-                if (++iterations + baseLoopCount > osrThreshold) {
-                    compileLoop(frame);
-                    return status;
-                }
-            }
-=======
     private Object profilingLoop(VirtualFrame frame) {
         int iterations = 0;
         try {
@@ -181,7 +153,6 @@
                 }
             }
             // The status returned here is different than CONTINUE_LOOP_STATUS.
->>>>>>> 627aa80b
             return status;
         } finally {
             baseLoopCount += iterations;
@@ -214,17 +185,10 @@
         return compiledOSRLoop;
     }
 
-<<<<<<< HEAD
-    private int compilingLoop(VirtualFrame frame) {
-        int iterations = 0;
-        try {
-            int status;
-=======
     private Object compilingLoop(VirtualFrame frame) {
         int iterations = 0;
         try {
             Object status;
->>>>>>> 627aa80b
             do {
                 OptimizedCallTarget target = compiledOSRLoop;
                 if (target == null) {
@@ -240,11 +204,7 @@
 
                 iterations++;
 
-<<<<<<< HEAD
-            } while ((status = repeatableNode.executeRepeatingWithStatus(frame)) == CONTINUE_LOOP_STATUS);
-=======
             } while ((status = repeatableNode.executeRepeatingWithValue(frame)) == CONTINUE_LOOP_STATUS);
->>>>>>> 627aa80b
             return status;
         } finally {
             baseLoopCount += iterations;
@@ -252,26 +212,15 @@
         }
     }
 
-<<<<<<< HEAD
-    private int callOSR(OptimizedCallTarget target, VirtualFrame frame) {
-        Object status;
-        if (!(status = target.callOSR(frame)).equals(CONTINUE_LOOP_STATUS)) {
-            return (Integer) status;
-=======
     private Object callOSR(OptimizedCallTarget target, VirtualFrame frame) {
         Object status = target.callOSR(frame);
         if (!CONTINUE_LOOP_STATUS.equals(status)) {
             return status;
->>>>>>> 627aa80b
         } else {
             if (!target.isValid()) {
                 invalidateOSRTarget(this, "OSR compilation got invalidated");
             }
-<<<<<<< HEAD
-            return (Integer) status;
-=======
             return status;
->>>>>>> 627aa80b
         }
     }
 
@@ -461,13 +410,8 @@
 
         protected Object executeImpl(VirtualFrame frame) {
             VirtualFrame parentFrame = clazz.cast(frame.getArguments()[0]);
-<<<<<<< HEAD
-            int status;
-            while ((status = loopNode.getRepeatingNode().executeRepeatingWithStatus(parentFrame)) == CONTINUE_LOOP_STATUS) {
-=======
             Object status;
             while ((status = loopNode.getRepeatingNode().executeRepeatingWithValue(parentFrame)) == CONTINUE_LOOP_STATUS) {
->>>>>>> 627aa80b
                 if (CompilerDirectives.inInterpreter()) {
                     return CONTINUE_LOOP_STATUS;
                 }
