/*
 * Copyright (c) 2018, 2020, Oracle and/or its affiliates. All rights reserved.
 * DO NOT ALTER OR REMOVE COPYRIGHT NOTICES OR THIS FILE HEADER.
 *
 * This code is free software; you can redistribute it and/or modify it
 * under the terms of the GNU General Public License version 2 only, as
 * published by the Free Software Foundation.
 *
 * This code is distributed in the hope that it will be useful, but WITHOUT
 * ANY WARRANTY; without even the implied warranty of MERCHANTABILITY or
 * FITNESS FOR A PARTICULAR PURPOSE.  See the GNU General Public License
 * version 2 for more details (a copy is included in the LICENSE file that
 * accompanied this code).
 *
 * You should have received a copy of the GNU General Public License version
 * 2 along with this work; if not, write to the Free Software Foundation,
 * Inc., 51 Franklin St, Fifth Floor, Boston, MA 02110-1301 USA.
 *
 * Please contact Oracle, 500 Oracle Parkway, Redwood Shores, CA 94065 USA
 * or visit www.oracle.com if you need additional information or have any
 * questions.
 */

package com.oracle.truffle.espresso.substitutions;

import java.lang.reflect.Constructor;
import java.security.ProtectionDomain;
import java.util.ArrayList;
import java.util.List;
import java.util.function.IntFunction;
import java.util.logging.Level;

import com.oracle.truffle.api.CompilerDirectives;
import com.oracle.truffle.api.CompilerDirectives.TruffleBoundary;
import com.oracle.truffle.api.dsl.Bind;
import com.oracle.truffle.api.dsl.Specialization;
import com.oracle.truffle.espresso.EspressoOptions;
import com.oracle.truffle.espresso.classfile.RuntimeConstantPool;
import com.oracle.truffle.espresso.classfile.attributes.EnclosingMethodAttribute;
import com.oracle.truffle.espresso.classfile.attributes.InnerClassesAttribute;
import com.oracle.truffle.espresso.classfile.attributes.PermittedSubclassesAttribute;
import com.oracle.truffle.espresso.classfile.attributes.RecordAttribute;
import com.oracle.truffle.espresso.classfile.attributes.SignatureAttribute;
import com.oracle.truffle.espresso.classfile.constantpool.NameAndTypeConstant;
import com.oracle.truffle.espresso.descriptors.ByteSequence;
import com.oracle.truffle.espresso.descriptors.Symbol;
import com.oracle.truffle.espresso.descriptors.Symbol.Name;
import com.oracle.truffle.espresso.descriptors.Symbol.Type;
import com.oracle.truffle.espresso.descriptors.Types;
import com.oracle.truffle.espresso.descriptors.Validation;
import com.oracle.truffle.espresso.impl.ArrayKlass;
import com.oracle.truffle.espresso.impl.Field;
import com.oracle.truffle.espresso.impl.Klass;
import com.oracle.truffle.espresso.impl.Method;
import com.oracle.truffle.espresso.impl.ObjectKlass;
import com.oracle.truffle.espresso.meta.Meta;
import com.oracle.truffle.espresso.runtime.Attribute;
import com.oracle.truffle.espresso.runtime.EspressoContext;
import com.oracle.truffle.espresso.runtime.EspressoException;
import com.oracle.truffle.espresso.runtime.EspressoExitException;
import com.oracle.truffle.espresso.runtime.StaticObject;
import com.oracle.truffle.espresso.vm.InterpreterToVM;
import com.oracle.truffle.espresso.vm.VM;

@EspressoSubstitutions
public final class Target_java_lang_Class {
    @Substitution
    public static void registerNatives() {
        /* nop */
    }

    @Substitution(methodName = "getPrimitiveClass")
    abstract static class GetPrimitiveClass extends SubstitutionNode {
        abstract @JavaType(Class.class) StaticObject execute(@JavaType(String.class) StaticObject name);

        @Specialization
        @JavaType(Class.class)
        StaticObject withContext(@JavaType(String.class) StaticObject name,
                        @Bind("getContext()") EspressoContext context) {
            Meta meta = context.getMeta();
            String hostName = meta.toHostString(name);
            switch (hostName) {
                case "boolean":
                    return meta._boolean.mirror();
                case "byte":
                    return meta._byte.mirror();
                case "char":
                    return meta._char.mirror();
                case "short":
                    return meta._short.mirror();
                case "int":
                    return meta._int.mirror();
                case "float":
                    return meta._float.mirror();
                case "double":
                    return meta._double.mirror();
                case "long":
                    return meta._long.mirror();
                case "void":
                    return meta._void.mirror();
                default:
                    throw meta.throwExceptionWithMessage(meta.java_lang_ClassNotFoundException, name);
            }
        }
    }

    @TruffleBoundary
    @Substitution
    public static boolean desiredAssertionStatus0(@JavaType(Class.class) StaticObject clazz, @Inject Meta meta) {
        if (StaticObject.isNull(clazz.getMirrorKlass().getDefiningClassLoader())) {
            return EspressoOptions.EnableSystemAssertions.getValue(meta.getContext().getEnv().getOptions());
        }
        return EspressoOptions.EnableAssertions.getValue(meta.getContext().getEnv().getOptions());
    }

    // TODO(peterssen): Remove substitution, use JVM_FindClassFromCaller.
    @Substitution
    public static @JavaType(Class.class) StaticObject forName0(
                    @JavaType(String.class) StaticObject name,
                    boolean initialize,
                    @JavaType(ClassLoader.class) StaticObject loader,
                    @JavaType(Class.class) StaticObject caller,
                    @Inject Meta meta) {

        assert loader != null;
        if (StaticObject.isNull(name)) {
            throw meta.throwNullPointerException();
        }

        String hostName = meta.toHostString(name);
        if (hostName.indexOf('/') >= 0) {
            throw meta.throwExceptionWithMessage(meta.java_lang_ClassNotFoundException, name);
        }

        hostName = hostName.replace('.', '/');
        if (!hostName.startsWith("[")) {
            // Possible ambiguity, force "L" type: "void" -> Lvoid; "B" -> LB;
            hostName = "L" + hostName + ";";
        }

        if (!Validation.validTypeDescriptor(ByteSequence.create(hostName), false)) {
            throw meta.throwExceptionWithMessage(meta.java_lang_ClassNotFoundException, name);
        }

        Symbol<Type> type = meta.getTypes().fromClassGetName(hostName);

        try {
            Klass klass;
            if (Types.isPrimitive(type)) {
                klass = null;
            } else {
                StaticObject protectionDomain = StaticObject.isNull(caller) ? StaticObject.NULL : caller.getMirrorKlass().protectionDomain();
                klass = meta.resolveSymbolOrNull(type, loader, protectionDomain);
            }

            if (klass == null) {
                throw meta.throwExceptionWithMessage(meta.java_lang_ClassNotFoundException, name);
            }

            if (initialize) {
                klass.safeInitialize();
            }
            return klass.mirror();
        } catch (EspressoException | EspressoExitException e) {
            throw e;
        } catch (Throwable e) {
            CompilerDirectives.transferToInterpreter();
            meta.getContext().getLogger().log(Level.WARNING, "Host exception happened in Class.forName: {}", e);
            throw e;
        }
    }

    @Substitution(hasReceiver = true)
    public static @JavaType(String.class) StaticObject getName0(@JavaType(Class.class) StaticObject self,
                    @Inject Meta meta) {
        Klass klass = self.getMirrorKlass();
        // Conversion from internal form.
        String externalName = klass.getExternalName();
        // Class names must be interned.
        StaticObject guestString = meta.toGuestString(externalName);
        return internString(meta, guestString);
    }

    @Substitution(hasReceiver = true)
    public static @JavaType(String.class) StaticObject initClassName(@JavaType(Class.class) StaticObject self,
                    @InjectMeta Meta meta) {
        StaticObject name = getName0(self, meta);
        meta.java_lang_Class_name.set(self, name);
        return name;
    }

    @Substitution(hasReceiver = true)
    public static @JavaType(String.class) StaticObject getSimpleBinaryName0(@JavaType(Class.class) StaticObject self,
                    @Inject Meta meta) {
        Klass k = self.getMirrorKlass();
        if (k.isPrimitive() || k.isArray()) {
            return StaticObject.NULL;
        }
        ObjectKlass klass = (ObjectKlass) k;
        RuntimeConstantPool pool = klass.getConstantPool();
        InnerClassesAttribute inner = klass.getInnerClasses();
        for (InnerClassesAttribute.Entry entry : inner.entries()) {
            int innerClassIndex = entry.innerClassIndex;
            if (innerClassIndex != 0) {
                if (pool.classAt(innerClassIndex).getName(pool) == klass.getName()) {
                    if (pool.resolvedKlassAt(k, innerClassIndex) == k) {
                        if (entry.innerNameIndex != 0) {
                            Symbol<Name> innerName = pool.symbolAt(entry.innerNameIndex);
                            return meta.toGuestString(innerName);
                        } else {
                            break;
                        }
                    }
                }
            }
        }
        return StaticObject.NULL;
    }

<<<<<<< HEAD
=======
    @Substitution(hasReceiver = true)
    public static @JavaType(String.class) StaticObject initClassName(@JavaType(Class.class) StaticObject self,
                    @Inject Meta meta) {
        return getName0(self, meta);
    }

>>>>>>> ce4c8fd9
    @TruffleBoundary
    private static StaticObject internString(Meta meta, StaticObject guestString) {
        return meta.getStrings().intern(guestString);
    }

    @Substitution(hasReceiver = true)
    public static @JavaType(ClassLoader.class) StaticObject getClassLoader0(@JavaType(Class.class) StaticObject self) {
        return self.getMirrorKlass().getDefiningClassLoader();
    }

    @Substitution(hasReceiver = true)
    public static @JavaType(java.lang.reflect.Field[].class) StaticObject getDeclaredFields0(@JavaType(Class.class) StaticObject self, boolean publicOnly,
                    @Inject Meta meta) {

        // TODO(peterssen): From Hostpot: 4496456 We need to filter out
        // java.lang.Throwable.backtrace.

        ArrayList<Field> collectedMethods = new ArrayList<>();
        Klass klass = self.getMirrorKlass();
        klass.ensureLinked();
        for (Field f : klass.getDeclaredFields()) {
            if (!publicOnly || f.isPublic()) {
                collectedMethods.add(f);
            }
        }
        final Field[] fields = collectedMethods.toArray(Field.EMPTY_ARRAY);

        EspressoContext context = meta.getContext();

        // TODO(peterssen): Cache guest j.l.reflect.Field constructor.
        // Calling the constructor is just for validation, manually setting the fields would be
        // faster.
        Method fieldInit;
        if (meta.getJavaVersion().java15OrLater()) {
            fieldInit = meta.java_lang_reflect_Field.lookupDeclaredMethod(Name._init_, context.getSignatures().makeRaw(Type._void,
                            /* declaringClass */ Type.java_lang_Class,
                            /* name */ Type.java_lang_String,
                            /* type */ Type.java_lang_Class,
                            /* modifiers */ Type._int,
                            /* trustedFinal */ Type._boolean,
                            /* slot */ Type._int,
                            /* signature */ Type.java_lang_String,
                            /* annotations */ Type._byte_array));
        } else {
            fieldInit = meta.java_lang_reflect_Field.lookupDeclaredMethod(Name._init_, context.getSignatures().makeRaw(Type._void,
                            /* declaringClass */ Type.java_lang_Class,
                            /* name */ Type.java_lang_String,
                            /* type */ Type.java_lang_Class,
                            /* modifiers */ Type._int,
                            /* slot */ Type._int,
                            /* signature */ Type.java_lang_String,
                            /* annotations */ Type._byte_array));
        }
        StaticObject fieldsArray = meta.java_lang_reflect_Field.allocateReferenceArray(fields.length, new IntFunction<StaticObject>() {
            @Override
            public StaticObject apply(int i) {
                final Field f = fields[i];
                StaticObject instance = meta.java_lang_reflect_Field.allocateInstance();

                Attribute rawRuntimeVisibleAnnotations = f.getAttribute(Name.RuntimeVisibleAnnotations);
                StaticObject runtimeVisibleAnnotations = rawRuntimeVisibleAnnotations != null
                                ? StaticObject.wrap(rawRuntimeVisibleAnnotations.getData(), meta)
                                : StaticObject.NULL;

                Attribute rawRuntimeVisibleTypeAnnotations = f.getAttribute(Name.RuntimeVisibleTypeAnnotations);
                StaticObject runtimeVisibleTypeAnnotations = rawRuntimeVisibleTypeAnnotations != null
                                ? StaticObject.wrap(rawRuntimeVisibleTypeAnnotations.getData(), meta)
                                : StaticObject.NULL;
                if (meta.getJavaVersion().java15OrLater()) {
                    fieldInit.invokeDirect(
                                    /* this */ instance,
                                    /* declaringKlass */ f.getDeclaringKlass().mirror(),
                                    /* name */ context.getStrings().intern(f.getName()),
                                    /* type */ f.resolveTypeKlass().mirror(),
                                    /* modifiers */ f.getModifiers(),
                                    /* trustedFinal */ f.isTrustedFinal(),
                                    /* slot */ f.getSlot(),
                                    /* signature */ meta.toGuestString(f.getGenericSignature()),
                                    // FIXME(peterssen): Fill annotations bytes.
                                    /* annotations */ runtimeVisibleAnnotations);
                } else {
                    fieldInit.invokeDirect(
                                    /* this */ instance,
                                    /* declaringKlass */ f.getDeclaringKlass().mirror(),
                                    /* name */ context.getStrings().intern(f.getName()),
                                    /* type */ f.resolveTypeKlass().mirror(),
                                    /* modifiers */ f.getModifiers(),
                                    /* slot */ f.getSlot(),
                                    /* signature */ meta.toGuestString(f.getGenericSignature()),
                                    // FIXME(peterssen): Fill annotations bytes.
                                    /* annotations */ runtimeVisibleAnnotations);
                }
                meta.HIDDEN_FIELD_KEY.setHiddenObject(instance, f);
                meta.HIDDEN_FIELD_RUNTIME_VISIBLE_TYPE_ANNOTATIONS.setHiddenObject(instance, runtimeVisibleTypeAnnotations);
                return instance;
            }
        });

        return fieldsArray;
    }

    // TODO(tg): inject constructor calltarget.
    @Substitution(hasReceiver = true)
    public static @JavaType(Constructor[].class) StaticObject getDeclaredConstructors0(@JavaType(Class.class) StaticObject self, boolean publicOnly,
                    @Inject Meta meta) {
        ArrayList<Method> collectedMethods = new ArrayList<>();
        Klass klass = self.getMirrorKlass();
        klass.ensureLinked();
        for (Method m : klass.getDeclaredConstructors()) {
            if (Name._init_.equals(m.getName()) && (!publicOnly || m.isPublic())) {
                collectedMethods.add(m);
            }
        }
        final Method[] constructors = collectedMethods.toArray(Method.EMPTY_ARRAY);

        EspressoContext context = meta.getContext();

        // TODO(peterssen): Cache guest j.l.reflect.Constructor constructor.
        // Calling the constructor is just for validation, manually setting the fields would be
        // faster.
        Method constructorInit = meta.java_lang_reflect_Constructor.lookupDeclaredMethod(Name._init_, context.getSignatures().makeRaw(Type._void,
                        /* declaringClass */ Type.java_lang_Class,
                        /* parameterTypes */ Type.java_lang_Class_array,
                        /* checkedExceptions */ Type.java_lang_Class_array,
                        /* modifiers */ Type._int,
                        /* slot */ Type._int,
                        /* signature */ Type.java_lang_String,
                        /* annotations */ Type._byte_array,
                        /* parameterAnnotations */ Type._byte_array));

        StaticObject arr = meta.java_lang_reflect_Constructor.allocateReferenceArray(constructors.length, new IntFunction<StaticObject>() {
            @Override
            public StaticObject apply(int i) {
                final Method m = constructors[i];

                Attribute rawRuntimeVisibleAnnotations = m.getAttribute(Name.RuntimeVisibleAnnotations);
                StaticObject runtimeVisibleAnnotations = rawRuntimeVisibleAnnotations != null
                                ? StaticObject.wrap(rawRuntimeVisibleAnnotations.getData(), meta)
                                : StaticObject.NULL;

                Attribute rawRuntimeVisibleParameterAnnotations = m.getAttribute(Name.RuntimeVisibleParameterAnnotations);
                StaticObject runtimeVisibleParameterAnnotations = rawRuntimeVisibleParameterAnnotations != null
                                ? StaticObject.wrap(rawRuntimeVisibleParameterAnnotations.getData(), meta)
                                : StaticObject.NULL;

                Attribute rawRuntimeVisibleTypeAnnotations = m.getAttribute(Name.RuntimeVisibleTypeAnnotations);
                StaticObject runtimeVisibleTypeAnnotations = rawRuntimeVisibleTypeAnnotations != null
                                ? StaticObject.wrap(rawRuntimeVisibleTypeAnnotations.getData(), meta)
                                : StaticObject.NULL;

                final Klass[] rawParameterKlasses = m.resolveParameterKlasses();
                StaticObject parameterTypes = meta.java_lang_Class.allocateReferenceArray(
                                m.getParameterCount(),
                                new IntFunction<StaticObject>() {
                                    @Override
                                    public StaticObject apply(int j) {
                                        return rawParameterKlasses[j].mirror();
                                    }
                                });

                final Klass[] rawCheckedExceptions = m.getCheckedExceptions();
                StaticObject checkedExceptions = meta.java_lang_Class.allocateReferenceArray(rawCheckedExceptions.length, new IntFunction<StaticObject>() {
                    @Override
                    public StaticObject apply(int j) {
                        return rawCheckedExceptions[j].mirror();
                    }
                });

                SignatureAttribute signatureAttribute = (SignatureAttribute) m.getAttribute(Name.Signature);
                StaticObject genericSignature = StaticObject.NULL;
                if (signatureAttribute != null) {
                    String sig = m.getConstantPool().symbolAt(signatureAttribute.getSignatureIndex(), "signature").toString();
                    genericSignature = meta.toGuestString(sig);
                }

                StaticObject instance = meta.java_lang_reflect_Constructor.allocateInstance();
                constructorInit.invokeDirect(
                                /* this */ instance,
                                /* declaringKlass */ m.getDeclaringKlass().mirror(),
                                /* parameterTypes */ parameterTypes,
                                /* checkedExceptions */ checkedExceptions,
                                /* modifiers */ m.getMethodModifiers(),
                                /* slot */ i, // TODO(peterssen): Fill method slot.
                                /* signature */ genericSignature,

                                // FIXME(peterssen): Fill annotations bytes.
                                /* annotations */ runtimeVisibleAnnotations,
                                /* parameterAnnotations */ runtimeVisibleParameterAnnotations);

                meta.HIDDEN_CONSTRUCTOR_KEY.setHiddenObject(instance, m);
                meta.HIDDEN_CONSTRUCTOR_RUNTIME_VISIBLE_TYPE_ANNOTATIONS.setHiddenObject(instance, runtimeVisibleTypeAnnotations);

                return instance;
            }
        });

        return arr;
    }

    // TODO(tg): inject constructor calltarget.
    @Substitution(hasReceiver = true)
    public static @JavaType(java.lang.reflect.Method[].class) StaticObject getDeclaredMethods0(@JavaType(Class.class) StaticObject self, boolean publicOnly,
                    @Inject Meta meta) {
        ArrayList<Method> collectedMethods = new ArrayList<>();
        Klass klass = self.getMirrorKlass();
        klass.ensureLinked();
        for (Method m : klass.getDeclaredMethods()) {
            if ((!publicOnly || m.isPublic()) &&
                            // Filter out <init> and <clinit> from reflection.
                            !Name._init_.equals(m.getName()) && !Name._clinit_.equals(m.getName())) {
                collectedMethods.add(m);
            }
        }
        final Method[] methods = collectedMethods.toArray(Method.EMPTY_ARRAY);

        return meta.java_lang_reflect_Method.allocateReferenceArray(methods.length, new IntFunction<StaticObject>() {
            @Override
            public StaticObject apply(int i) {
                return methods[i].makeMirror();
            }
        });

    }

    @Substitution(hasReceiver = true)
    public static @JavaType(Class[].class) StaticObject getInterfaces0(@JavaType(Class.class) StaticObject self,
                    @Inject Meta meta) {
        final Klass[] superInterfaces = self.getMirrorKlass().getInterfaces();

        StaticObject instance = meta.java_lang_Class.allocateReferenceArray(superInterfaces.length, new IntFunction<StaticObject>() {
            @Override
            public StaticObject apply(int i) {
                return superInterfaces[i].mirror();
            }
        });

        return instance;
    }

    @Substitution(hasReceiver = true)
    public static boolean isPrimitive(@JavaType(Class.class) StaticObject self) {
        return self.getMirrorKlass().isPrimitive();
    }

    @Substitution(hasReceiver = true)
    public static boolean isInterface(@JavaType(Class.class) StaticObject self) {
        return self.getMirrorKlass().isInterface();
    }

    @Substitution(hasReceiver = true)
    public static int getModifiers(@JavaType(Class.class) StaticObject self) {
        return self.getMirrorKlass().getClassModifiers();
    }

    @Substitution(hasReceiver = true)
    public static @JavaType(Class.class) StaticObject getSuperclass(@JavaType(Class.class) StaticObject self) {
        if (self.getMirrorKlass().isInterface()) {
            return StaticObject.NULL;
        }
        Klass superclass = self.getMirrorKlass().getSuperKlass();
        if (superclass == null) {
            return StaticObject.NULL;
        }
        return superclass.mirror();
    }

    @Substitution(hasReceiver = true)
    public static boolean isArray(@JavaType(Class.class) StaticObject self) {
        return self.getMirrorKlass().isArray();
    }

    @Substitution(hasReceiver = true)
    public static boolean isHidden(@JavaType(Class.class) StaticObject self) {
        Klass klass = self.getMirrorKlass();
        if (klass instanceof ObjectKlass) {
            return ((ObjectKlass) klass).isHidden();
        }
        return false;
    }

    @Substitution(hasReceiver = true)
    public static boolean isRecord(@JavaType(Class.class) StaticObject self) {
        Klass klass = self.getMirrorKlass();
        if (klass instanceof ObjectKlass) {
            return ((ObjectKlass) klass).isRecord();
        }
        return false;
    }

    @Substitution(hasReceiver = true)
    @TruffleBoundary
    public static @JavaType(internalName = "[Ljava/lang/reflect/RecordComponent;") StaticObject getRecordComponents0(@JavaType(Class.class) StaticObject self,
                    @Inject Meta meta) {
        Klass k = self.getMirrorKlass();
        if (!(k instanceof ObjectKlass)) {
            return StaticObject.NULL;
        }
        ObjectKlass klass = (ObjectKlass) k;
        RecordAttribute record = (RecordAttribute) klass.getAttribute(RecordAttribute.NAME);
        if (record == null) {
            return StaticObject.NULL;
        }
        RecordAttribute.RecordComponentInfo[] components = record.getComponents();
        return meta.java_lang_reflect_RecordComponent.allocateReferenceArray(components.length, (i) -> components[i].toGuestComponent(meta, klass));
    }

    @Substitution(hasReceiver = true)
    @TruffleBoundary
    public static @JavaType(Class[].class) StaticObject getPermittedSubclasses0(@JavaType(Class.class) StaticObject self,
                    @Inject Meta meta) {
        Klass k = self.getMirrorKlass();
        if (!(k instanceof ObjectKlass)) {
            return StaticObject.NULL;
        }
        ObjectKlass klass = (ObjectKlass) k;
        if (!klass.isSealed()) {
            return StaticObject.NULL;
        }
        char[] classes = ((PermittedSubclassesAttribute) klass.getAttribute(PermittedSubclassesAttribute.NAME)).getClasses();
        StaticObject[] permittedSubclasses = new StaticObject[classes.length];
        RuntimeConstantPool pool = klass.getConstantPool();
        int nClasses = 0;
        for (int index : classes) {
            Klass permitted;
            try {
                permitted = pool.resolvedKlassAt(klass, index);
            } catch (EspressoException e) {
                /* Suppress and continue */
                continue;
            }
            if (permitted instanceof ObjectKlass) {
                permittedSubclasses[nClasses++] = permitted.mirror();
            }
        }
        if (nClasses == permittedSubclasses.length) {
            return StaticObject.createArray(meta.java_lang_Class_array, permittedSubclasses);
        }
        return meta.java_lang_Class.allocateReferenceArray(nClasses, (i) -> permittedSubclasses[i]);
    }

    @Substitution(hasReceiver = true, versionFilter = VersionFilter.Java8OrEarlier.class)
    public static @JavaType(Class.class) StaticObject getComponentType(@JavaType(Class.class) StaticObject self) {
        if (self.getMirrorKlass().isArray()) {
            Klass componentType = ((ArrayKlass) self.getMirrorKlass()).getComponentType();
            return componentType.mirror();
        }
        return StaticObject.NULL;
    }

    @Substitution(hasReceiver = true)
    public static @JavaType(Object[].class) StaticObject getEnclosingMethod0(@JavaType(Class.class) StaticObject self, @Inject Meta meta) {
        InterpreterToVM vm = meta.getInterpreterToVM();
        if (self.getMirrorKlass() instanceof ObjectKlass) {
            ObjectKlass klass = (ObjectKlass) self.getMirrorKlass();
            EnclosingMethodAttribute enclosingMethodAttr = klass.getEnclosingMethod();
            if (enclosingMethodAttr == null) {
                return StaticObject.NULL;
            }
            int classIndex = enclosingMethodAttr.getClassIndex();
            if (classIndex == 0) {
                return StaticObject.NULL;
            }
            StaticObject arr = meta.java_lang_Object.allocateReferenceArray(3);
            RuntimeConstantPool pool = klass.getConstantPool();
            Klass enclosingKlass = pool.resolvedKlassAt(klass, classIndex);

            vm.setArrayObject(enclosingKlass.mirror(), 0, arr);

            int methodIndex = enclosingMethodAttr.getMethodIndex();
            if (methodIndex != 0) {
                NameAndTypeConstant nmt = pool.nameAndTypeAt(methodIndex);
                StaticObject name = meta.toGuestString(nmt.getName(pool));
                StaticObject desc = meta.toGuestString(nmt.getDescriptor(pool));

                vm.setArrayObject(name, 1, arr);
                vm.setArrayObject(desc, 2, arr);
            }

            return arr;
        }
        return StaticObject.NULL;
    }

    @Substitution(hasReceiver = true)
    public static @JavaType(Class.class) StaticObject getDeclaringClass0(@JavaType(Class.class) StaticObject self) {
        // Primitives and arrays are not "enclosed".
        if (!(self.getMirrorKlass() instanceof ObjectKlass)) {
            return StaticObject.NULL;
        }
        ObjectKlass k = (ObjectKlass) self.getMirrorKlass();
        Klass outerKlass = computeEnclosingClass(k);
        if (outerKlass == null) {
            return StaticObject.NULL;
        }
        return outerKlass.mirror();
    }

    /**
     * Return the enclosing class; or null for: primitives, arrays, anonymous classes (declared
     * inside methods).
     */
    private static Klass computeEnclosingClass(ObjectKlass klass) {
        InnerClassesAttribute innerClasses = (InnerClassesAttribute) klass.getAttribute(InnerClassesAttribute.NAME);
        if (innerClasses == null) {
            return null;
        }

        RuntimeConstantPool pool = klass.getConstantPool();

        boolean found = false;
        Klass outerKlass = null;

        for (InnerClassesAttribute.Entry entry : innerClasses.entries()) {
            if (entry.innerClassIndex != 0) {
                Symbol<Name> innerDescriptor = pool.classAt(entry.innerClassIndex).getName(pool);

                // Check decriptors/names before resolving.
                if (innerDescriptor.equals(klass.getName())) {
                    Klass innerKlass = pool.resolvedKlassAt(klass, entry.innerClassIndex);
                    found = (innerKlass == klass);
                    if (found && entry.outerClassIndex != 0) {
                        outerKlass = pool.resolvedKlassAt(klass, entry.outerClassIndex);
                    }
                }
            }
            if (found) {
                break;
            }
        }

        // TODO(peterssen): Follow HotSpot implementation described below.
        // Throws an exception if outer klass has not declared k as an inner klass
        // We need evidence that each klass knows about the other, or else
        // the system could allow a spoof of an inner class to gain access rights.
        return outerKlass;
    }

    /**
     * Determines if the specified {@code Object} is assignment-compatible with the object
     * represented by this {@code Class}. This method is the dynamic equivalent of the Java language
     * {@code instanceof} operator. The method returns {@code true} if the specified {@code Object}
     * argument is non-null and can be cast to the reference type represented by this {@code Class}
     * object without raising a {@code ClassCastException.} It returns {@code false} otherwise.
     *
     * <p>
     * Specifically, if this {@code Class} object represents a declared class, this method returns
     * {@code true} if the specified {@code Object} argument is an instance of the represented class
     * (or of any of its subclasses); it returns {@code false} otherwise. If this {@code Class}
     * object represents an array class, this method returns {@code true} if the specified
     * {@code Object} argument can be converted to an object of the array class by an identity
     * conversion or by a widening reference conversion; it returns {@code false} otherwise. If this
     * {@code Class} object represents an interface, this method returns {@code true} if the class
     * or any superclass of the specified {@code Object} argument implements this interface; it
     * returns {@code false} otherwise. If this {@code Class} object represents a primitive type,
     * this method returns {@code false}.
     *
     * @param obj the object to check
     * @return true if {@code obj} is an instance of this class
     *
     * @since JDK1.1
     */
    @Substitution(hasReceiver = true)
    public static boolean isInstance(@JavaType(Class.class) StaticObject self, @JavaType(Object.class) StaticObject obj) {
        return InterpreterToVM.instanceOf(obj, self.getMirrorKlass());
    }

    @Substitution(hasReceiver = true)
    public static @JavaType(ProtectionDomain.class) StaticObject getProtectionDomain0(@JavaType(Class.class) StaticObject self,
                    @Inject Meta meta) {
        StaticObject pd = (StaticObject) meta.HIDDEN_PROTECTION_DOMAIN.getHiddenObject(self);
        // The protection domain is not always set e.g. bootstrap (classloader) classes.
        return pd == null ? StaticObject.NULL : pd;
    }

    @Substitution(hasReceiver = true)
    public static @JavaType(Class.class) StaticObject getNestHost0(@JavaType(Class.class) StaticObject self) {
        return VM.JVM_GetNestHost(self);
    }

    @Substitution(hasReceiver = true)
    public static @JavaType(Class[].class) StaticObject getNestMembers0(@JavaType(Class.class) StaticObject self,
                    @Inject Meta meta) {
        return meta.getVM().JVM_GetNestMembers(self);
    }

    @Substitution(hasReceiver = true)
    public static @JavaType(byte[].class) StaticObject getRawAnnotations(@JavaType(Class.class) StaticObject self) {
        Klass klass = self.getMirrorKlass();
        if (klass instanceof ObjectKlass) {
            Attribute annotations = ((ObjectKlass) klass).getAttribute(Name.RuntimeVisibleAnnotations);
            if (annotations != null) {
                Meta meta = klass.getMeta();
                return StaticObject.wrap(annotations.getData(), meta);
            }
        }
        return StaticObject.NULL;
    }

    @Substitution(hasReceiver = true)
    public static @JavaType(byte[].class) StaticObject getRawTypeAnnotations(@JavaType(Class.class) StaticObject self) {
        Klass klass = self.getMirrorKlass();
        if (klass instanceof ObjectKlass) {
            Attribute annotations = ((ObjectKlass) klass).getAttribute(Name.RuntimeVisibleTypeAnnotations);
            if (annotations != null) {
                Meta meta = klass.getMeta();
                return StaticObject.wrap(annotations.getData(), meta);
            }
        }
        return StaticObject.NULL;
    }

    @Substitution(hasReceiver = true)
    public static @JavaType(internalName = "Lsun/reflect/ConstantPool;") StaticObject getConstantPool(@JavaType(Class.class) StaticObject self,
                    @Inject Meta meta) {
        Klass klass = self.getMirrorKlass();
        if (klass.isArray() || klass.isPrimitive()) {
            // No constant pool for arrays and primitives.
            return StaticObject.NULL;
        }
        StaticObject cp = InterpreterToVM.newObject(meta.sun_reflect_ConstantPool, false);
        meta.sun_reflect_ConstantPool_constantPoolOop.setObject(cp, self);
        return cp;
    }

    @Substitution(hasReceiver = true, methodName = "getConstantPool")
    public static @JavaType(internalName = "Ljdk/internal/reflect/ConstantPool;") StaticObject getConstantPool11(@JavaType(Class.class) StaticObject self,
                    @Inject Meta meta) {
        return getConstantPool(self, meta);
    }

    @Substitution(hasReceiver = true)
    public static @JavaType(String.class) StaticObject getGenericSignature0(@JavaType(Class.class) StaticObject self,
                    @Inject Meta meta) {
        if (self.getMirrorKlass() instanceof ObjectKlass) {
            ObjectKlass klass = (ObjectKlass) self.getMirrorKlass();
            SignatureAttribute signature = (SignatureAttribute) klass.getAttribute(Name.Signature);
            if (signature != null) {
                String sig = klass.getConstantPool().symbolAt(signature.getSignatureIndex(), "signature").toString();
                return meta.toGuestString(sig);
            }
        }
        return StaticObject.NULL;
    }

    @Substitution(hasReceiver = true)
    public static @JavaType(Class[].class) StaticObject getDeclaredClasses0(@JavaType(Class.class) StaticObject self,
                    @Inject Meta meta) {
        Klass klass = self.getMirrorKlass();
        if (klass.isPrimitive() || klass.isArray()) {
            return meta.java_lang_Class.allocateReferenceArray(0);
        }
        ObjectKlass instanceKlass = (ObjectKlass) klass;
        InnerClassesAttribute innerClasses = (InnerClassesAttribute) instanceKlass.getAttribute(InnerClassesAttribute.NAME);

        if (innerClasses == null || innerClasses.entries().length == 0) {
            return meta.java_lang_Class.allocateReferenceArray(0);
        }

        RuntimeConstantPool pool = instanceKlass.getConstantPool();
        List<Klass> innerKlasses = new ArrayList<>();

        for (InnerClassesAttribute.Entry entry : innerClasses.entries()) {
            if (entry.innerClassIndex != 0 && entry.outerClassIndex != 0) {
                // Check to see if the name matches the class we're looking for
                // before attempting to find the class.
                Symbol<Name> outerDescriptor = pool.classAt(entry.outerClassIndex).getName(pool);

                // Check decriptors/names before resolving.
                if (outerDescriptor.equals(instanceKlass.getName())) {
                    Klass outerKlass = pool.resolvedKlassAt(instanceKlass, entry.outerClassIndex);
                    if (outerKlass == instanceKlass) {
                        Klass innerKlass = pool.resolvedKlassAt(instanceKlass, entry.innerClassIndex);
                        // HotSpot:
                        // Throws an exception if outer klass has not declared k as
                        // an inner klass
                        // Reflection::check_for_inner_class(k, inner_klass, true, CHECK_NULL);
                        // TODO(peterssen): The check in HotSpot is redundant.
                        innerKlasses.add(innerKlass);
                    }
                }
            }
        }

        return meta.java_lang_Class.allocateReferenceArray(innerKlasses.size(), new IntFunction<StaticObject>() {
            @Override
            public StaticObject apply(int index) {
                return innerKlasses.get(index).mirror();
            }
        });
    }

    @Substitution(hasReceiver = true)
    public static @JavaType(Object[].class) StaticObject getSigners(@JavaType(Class.class) StaticObject self,
                    @Inject Meta meta) {
        Klass klass = self.getMirrorKlass();
        if (klass.isPrimitive()) {
            return StaticObject.NULL;
        }
        StaticObject signersArray = (StaticObject) meta.HIDDEN_SIGNERS.getHiddenObject(self);
        if (signersArray == null || StaticObject.isNull(signersArray)) {
            return StaticObject.NULL;
        }
        return signersArray.copy();
    }

    @Substitution(hasReceiver = true)
    public static void setSigners(@JavaType(Class.class) StaticObject self, @JavaType(Object[].class) StaticObject signers,
                    @Inject Meta meta) {
        Klass klass = self.getMirrorKlass();
        if (!klass.isPrimitive() && !klass.isArray()) {
            meta.HIDDEN_SIGNERS.setHiddenObject(self, signers);
        }
    }
}<|MERGE_RESOLUTION|>--- conflicted
+++ resolved
@@ -183,7 +183,7 @@
 
     @Substitution(hasReceiver = true)
     public static @JavaType(String.class) StaticObject initClassName(@JavaType(Class.class) StaticObject self,
-                    @InjectMeta Meta meta) {
+                    @Inject Meta meta) {
         StaticObject name = getName0(self, meta);
         meta.java_lang_Class_name.set(self, name);
         return name;
@@ -217,15 +217,6 @@
         return StaticObject.NULL;
     }
 
-<<<<<<< HEAD
-=======
-    @Substitution(hasReceiver = true)
-    public static @JavaType(String.class) StaticObject initClassName(@JavaType(Class.class) StaticObject self,
-                    @Inject Meta meta) {
-        return getName0(self, meta);
-    }
-
->>>>>>> ce4c8fd9
     @TruffleBoundary
     private static StaticObject internString(Meta meta, StaticObject guestString) {
         return meta.getStrings().intern(guestString);
