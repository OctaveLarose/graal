/*
 * Copyright (c) 2018, 2021, Oracle and/or its affiliates. All rights reserved.
 * DO NOT ALTER OR REMOVE COPYRIGHT NOTICES OR THIS FILE HEADER.
 *
 * This code is free software; you can redistribute it and/or modify it
 * under the terms of the GNU General Public License version 2 only, as
 * published by the Free Software Foundation.
 *
 * This code is distributed in the hope that it will be useful, but WITHOUT
 * ANY WARRANTY; without even the implied warranty of MERCHANTABILITY or
 * FITNESS FOR A PARTICULAR PURPOSE.  See the GNU General Public License
 * version 2 for more details (a copy is included in the LICENSE file that
 * accompanied this code).
 *
 * You should have received a copy of the GNU General Public License version
 * 2 along with this work; if not, write to the Free Software Foundation,
 * Inc., 51 Franklin St, Fifth Floor, Boston, MA 02110-1301 USA.
 *
 * Please contact Oracle, 500 Oracle Parkway, Redwood Shores, CA 94065 USA
 * or visit www.oracle.com if you need additional information or have any
 * questions.
 */
package com.oracle.truffle.espresso.nodes.quick.invoke;

import com.oracle.truffle.api.frame.VirtualFrame;
import com.oracle.truffle.espresso.descriptors.Signatures;
import com.oracle.truffle.espresso.descriptors.Types;
import com.oracle.truffle.espresso.impl.Method;
import com.oracle.truffle.espresso.nodes.BytecodeNode;
import com.oracle.truffle.espresso.nodes.bytecodes.InvokeVirtual;
import com.oracle.truffle.espresso.nodes.bytecodes.InvokeVirtualNodeGen;
import com.oracle.truffle.espresso.nodes.quick.QuickNode;
import com.oracle.truffle.espresso.runtime.StaticObject;

public final class InvokeVirtualQuickNode extends QuickNode {

    final Method.MethodVersion method;
    final int resultAt;
    final boolean returnsPrimitiveType;
    @Child InvokeVirtual.WithoutNullCheck invokeVirtual;

    public InvokeVirtualQuickNode(Method method, int top, int curBCI) {
        super(top, curBCI);
        assert !method.isStatic();
        this.method = method.getMethodVersion();
        this.resultAt = top - Signatures.slotsForParameters(method.getParsedSignature()) - 1; // -receiver
        this.returnsPrimitiveType = Types.isPrimitive(Signatures.returnType(method.getParsedSignature()));
        this.invokeVirtual = InvokeVirtualNodeGen.WithoutNullCheckNodeGen.create(method);
    }

    @Override
    public int execute(VirtualFrame frame) {
        /*
         * Method signature does not change across methods. Can safely use the constant signature
         * from `resolutionSeed` instead of the non-constant signature from the resolved method.
         */
<<<<<<< HEAD
        Object[] args = BytecodeNode.popArguments(primitives, refs, top, true, method.getMethod().getParsedSignature());
=======
        Object[] args = BytecodeNode.popArguments(frame, top, true, resolutionSeed.getParsedSignature());
>>>>>>> b0375403
        nullCheck((StaticObject) args[0]);
        Object result = invokeVirtual.execute(args);
        if (!returnsPrimitiveType) {
            getBytecodeNode().checkNoForeignObjectAssumption((StaticObject) result);
        }
<<<<<<< HEAD
        return (getResultAt() - top) + BytecodeNode.putKind(primitives, refs, getResultAt(), result, method.getMethod().getReturnKind());
=======
        return (getResultAt() - top) + BytecodeNode.putKind(frame, getResultAt(), result, resolutionSeed.getReturnKind());
>>>>>>> b0375403
    }

    @Override
    public boolean removedByRedefintion() {
        if (method.getRedefineAssumption().isValid()) {
            return false;
        } else {
            return method.getMethod().isRemovedByRedefition();
        }
    }

    private int getResultAt() {
        return resultAt;
    }
}<|MERGE_RESOLUTION|>--- conflicted
+++ resolved
@@ -54,21 +54,13 @@
          * Method signature does not change across methods. Can safely use the constant signature
          * from `resolutionSeed` instead of the non-constant signature from the resolved method.
          */
-<<<<<<< HEAD
-        Object[] args = BytecodeNode.popArguments(primitives, refs, top, true, method.getMethod().getParsedSignature());
-=======
-        Object[] args = BytecodeNode.popArguments(frame, top, true, resolutionSeed.getParsedSignature());
->>>>>>> b0375403
+        Object[] args = BytecodeNode.popArguments(frame, top, true, method.getMethod().getParsedSignature());
         nullCheck((StaticObject) args[0]);
         Object result = invokeVirtual.execute(args);
         if (!returnsPrimitiveType) {
             getBytecodeNode().checkNoForeignObjectAssumption((StaticObject) result);
         }
-<<<<<<< HEAD
-        return (getResultAt() - top) + BytecodeNode.putKind(primitives, refs, getResultAt(), result, method.getMethod().getReturnKind());
-=======
-        return (getResultAt() - top) + BytecodeNode.putKind(frame, getResultAt(), result, resolutionSeed.getReturnKind());
->>>>>>> b0375403
+        return (getResultAt() - top) + BytecodeNode.putKind(frame, getResultAt(), result, method.getMethod().getReturnKind());
     }
 
     @Override
