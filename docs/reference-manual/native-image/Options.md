--- conflicted
+++ resolved
@@ -71,7 +71,6 @@
 * GraalVM Enterprise only: `--pgo`: a comma-separated list of files from which to read the data collected for profile-guided optimization of AOT compiled code (reads from _default.iprof_ if nothing is specified).
 * GraalVM Enterprise only: `--pgo-instrument`: instrument AOT compiled code to collect data for profile-guided optimization into the _default.iprof_ file.
 
-
 ### Macro Options
 * `--language:nfi`: make the Truffle Native Function Interface language available
 * `--language:python`: make Python available as a language for the image
@@ -86,10 +85,6 @@
 * `--tool:dap`: add support to allow image to open a debugger port serving the Debug Adapter Protocol in IDEs like VS Code
 * `--tool:chromeinspector`: add debugging support to a GraalVM supported language
 * `--tool:lsp`: add the Language Server Protocol support to later attach compatible debuggers to GraalVM in IDEs like VS Code
-<<<<<<< HEAD
-=======
-* `--tool:sandbox`: enables the Truffle sandbox resource limits. For more information, check the [dedicated documentation](../embedding/sandbox-options.md)
->>>>>>> 7ab59ce8
 * `--tool:profiler`: add profiling support to a GraalVM supported language
 
 The `--language:python`, `--language:ruby` and `--language:R` polyglot macro options become available once the corresponding languages are added to the base GraalVM installation (see the [GraalVM Updater](../graalvm-updater.md) guide).
