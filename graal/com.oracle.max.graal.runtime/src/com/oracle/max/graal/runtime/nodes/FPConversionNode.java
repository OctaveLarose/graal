/*
 * Copyright (c) 2011, Oracle and/or its affiliates. All rights reserved.
 * DO NOT ALTER OR REMOVE COPYRIGHT NOTICES OR THIS FILE HEADER.
 *
 * This code is free software; you can redistribute it and/or modify it
 * under the terms of the GNU General Public License version 2 only, as
 * published by the Free Software Foundation.
 *
 * This code is distributed in the hope that it will be useful, but WITHOUT
 * ANY WARRANTY; without even the implied warranty of MERCHANTABILITY or
 * FITNESS FOR A PARTICULAR PURPOSE.  See the GNU General Public License
 * version 2 for more details (a copy is included in the LICENSE file that
 * accompanied this code).
 *
 * You should have received a copy of the GNU General Public License version
 * 2 along with this work; if not, write to the Free Software Foundation,
 * Inc., 51 Franklin St, Fifth Floor, Boston, MA 02110-1301 USA.
 *
 * Please contact Oracle, 500 Oracle Parkway, Redwood Shores, CA 94065 USA
 * or visit www.oracle.com if you need additional information or have any
 * questions.
 */
package com.oracle.max.graal.runtime.nodes;

import com.oracle.max.graal.compiler.debug.*;
import com.oracle.max.graal.compiler.gen.*;
import com.oracle.max.graal.compiler.gen.LIRGenerator.LIRGeneratorOp;
import com.oracle.max.graal.compiler.ir.*;
import com.oracle.max.graal.compiler.phases.CanonicalizerPhase.*;
import com.oracle.max.graal.graph.*;
import com.sun.cri.ci.*;


public final class FPConversionNode extends FloatingNode {

    @NodeInput
    private Value value;

<<<<<<< HEAD
    @Override
    protected int inputCount() {
        return super.inputCount() + INPUT_COUNT;
    }

     public Value value() {
        return (Value) inputs().get(super.inputCount() + INPUT_OBJECT);
=======
    public Value value() {
        return value;
>>>>>>> 628e60c5
    }

    public void setValue(Value x) {
        updateUsages(value, x);
        value = x;
    }

    public FPConversionNode(CiKind kind, Value value, Graph graph) {
        super(kind, graph);
        this.setValue(value);
    }


    @SuppressWarnings("unchecked")
    @Override
    public <T extends Op> T lookup(Class<T> clazz) {
        if (clazz == LIRGeneratorOp.class) {
            return (T) LIRGEN;
        }
        if (clazz == CanonicalizerOp.class) {
            return (T) CANON;
        }
        return super.lookup(clazz);
    }

    @Override
    public boolean valueEqual(Node i) {
        return i instanceof FPConversionNode && ((FPConversionNode) i).kind == kind;
    }

    @Override
    public void print(LogStream out) {
        out.print("fp conversion node ").print(value());
    }

    @Override
    public Node copy(Graph into) {
        return new FPConversionNode(kind, null, into);
    }

    private static final CanonicalizerOp CANON = new CanonicalizerOp() {
        @Override
        public Node canonical(Node node, NotifyReProcess reProcess) {
            FPConversionNode conv = (FPConversionNode) node;
            Value value = conv.value();
            if (value instanceof Constant) {
                CiKind toKind = conv.kind;
                CiKind fromKind = value.kind;
                if (toKind == CiKind.Int && fromKind == CiKind.Float) {
                    return Constant.forInt(Float.floatToRawIntBits(((Constant) value).asConstant().asFloat()), node.graph());
                } else if (toKind == CiKind.Long && fromKind == CiKind.Double) {
                    return Constant.forLong(Double.doubleToRawLongBits(((Constant) value).asConstant().asDouble()), node.graph());
                } else if (toKind == CiKind.Float && fromKind == CiKind.Int) {
                    return Constant.forFloat(Float.intBitsToFloat(((Constant) value).asConstant().asInt()), node.graph());
                } else if (toKind == CiKind.Double && fromKind == CiKind.Long) {
                    return Constant.forDouble(Double.longBitsToDouble(((Constant) value).asConstant().asLong()), node.graph());
                }
            }
            return conv;
        }
    };

    private static final LIRGeneratorOp LIRGEN = new LIRGeneratorOp() {
        @Override
        public void generate(Node n, LIRGenerator generator) {
            FPConversionNode conv = (FPConversionNode) n;
            CiValue reg = generator.createResultVariable(conv);
            CiValue value = generator.load(conv.value());
            CiValue tmp = generator.forceToSpill(value, conv.kind, false);
            generator.lir().move(tmp, reg);
        }
    };
}
<|MERGE_RESOLUTION|>--- conflicted
+++ resolved
@@ -1,123 +1,113 @@
-/*
- * Copyright (c) 2011, Oracle and/or its affiliates. All rights reserved.
- * DO NOT ALTER OR REMOVE COPYRIGHT NOTICES OR THIS FILE HEADER.
- *
- * This code is free software; you can redistribute it and/or modify it
- * under the terms of the GNU General Public License version 2 only, as
- * published by the Free Software Foundation.
- *
- * This code is distributed in the hope that it will be useful, but WITHOUT
- * ANY WARRANTY; without even the implied warranty of MERCHANTABILITY or
- * FITNESS FOR A PARTICULAR PURPOSE.  See the GNU General Public License
- * version 2 for more details (a copy is included in the LICENSE file that
- * accompanied this code).
- *
- * You should have received a copy of the GNU General Public License version
- * 2 along with this work; if not, write to the Free Software Foundation,
- * Inc., 51 Franklin St, Fifth Floor, Boston, MA 02110-1301 USA.
- *
- * Please contact Oracle, 500 Oracle Parkway, Redwood Shores, CA 94065 USA
- * or visit www.oracle.com if you need additional information or have any
- * questions.
- */
-package com.oracle.max.graal.runtime.nodes;
-
-import com.oracle.max.graal.compiler.debug.*;
-import com.oracle.max.graal.compiler.gen.*;
-import com.oracle.max.graal.compiler.gen.LIRGenerator.LIRGeneratorOp;
-import com.oracle.max.graal.compiler.ir.*;
-import com.oracle.max.graal.compiler.phases.CanonicalizerPhase.*;
-import com.oracle.max.graal.graph.*;
-import com.sun.cri.ci.*;
-
-
-public final class FPConversionNode extends FloatingNode {
-
-    @NodeInput
-    private Value value;
-
-<<<<<<< HEAD
-    @Override
-    protected int inputCount() {
-        return super.inputCount() + INPUT_COUNT;
-    }
-
-     public Value value() {
-        return (Value) inputs().get(super.inputCount() + INPUT_OBJECT);
-=======
-    public Value value() {
-        return value;
->>>>>>> 628e60c5
-    }
-
-    public void setValue(Value x) {
-        updateUsages(value, x);
-        value = x;
-    }
-
-    public FPConversionNode(CiKind kind, Value value, Graph graph) {
-        super(kind, graph);
-        this.setValue(value);
-    }
-
-
-    @SuppressWarnings("unchecked")
-    @Override
-    public <T extends Op> T lookup(Class<T> clazz) {
-        if (clazz == LIRGeneratorOp.class) {
-            return (T) LIRGEN;
-        }
-        if (clazz == CanonicalizerOp.class) {
-            return (T) CANON;
-        }
-        return super.lookup(clazz);
-    }
-
-    @Override
-    public boolean valueEqual(Node i) {
-        return i instanceof FPConversionNode && ((FPConversionNode) i).kind == kind;
-    }
-
-    @Override
-    public void print(LogStream out) {
-        out.print("fp conversion node ").print(value());
-    }
-
-    @Override
-    public Node copy(Graph into) {
-        return new FPConversionNode(kind, null, into);
-    }
-
-    private static final CanonicalizerOp CANON = new CanonicalizerOp() {
-        @Override
-        public Node canonical(Node node, NotifyReProcess reProcess) {
-            FPConversionNode conv = (FPConversionNode) node;
-            Value value = conv.value();
-            if (value instanceof Constant) {
-                CiKind toKind = conv.kind;
-                CiKind fromKind = value.kind;
-                if (toKind == CiKind.Int && fromKind == CiKind.Float) {
-                    return Constant.forInt(Float.floatToRawIntBits(((Constant) value).asConstant().asFloat()), node.graph());
-                } else if (toKind == CiKind.Long && fromKind == CiKind.Double) {
-                    return Constant.forLong(Double.doubleToRawLongBits(((Constant) value).asConstant().asDouble()), node.graph());
-                } else if (toKind == CiKind.Float && fromKind == CiKind.Int) {
-                    return Constant.forFloat(Float.intBitsToFloat(((Constant) value).asConstant().asInt()), node.graph());
-                } else if (toKind == CiKind.Double && fromKind == CiKind.Long) {
-                    return Constant.forDouble(Double.longBitsToDouble(((Constant) value).asConstant().asLong()), node.graph());
-                }
-            }
-            return conv;
-        }
-    };
-
-    private static final LIRGeneratorOp LIRGEN = new LIRGeneratorOp() {
-        @Override
-        public void generate(Node n, LIRGenerator generator) {
-            FPConversionNode conv = (FPConversionNode) n;
-            CiValue reg = generator.createResultVariable(conv);
-            CiValue value = generator.load(conv.value());
-            CiValue tmp = generator.forceToSpill(value, conv.kind, false);
-            generator.lir().move(tmp, reg);
-        }
-    };
-}
+/*
+ * Copyright (c) 2011, Oracle and/or its affiliates. All rights reserved.
+ * DO NOT ALTER OR REMOVE COPYRIGHT NOTICES OR THIS FILE HEADER.
+ *
+ * This code is free software; you can redistribute it and/or modify it
+ * under the terms of the GNU General Public License version 2 only, as
+ * published by the Free Software Foundation.
+ *
+ * This code is distributed in the hope that it will be useful, but WITHOUT
+ * ANY WARRANTY; without even the implied warranty of MERCHANTABILITY or
+ * FITNESS FOR A PARTICULAR PURPOSE.  See the GNU General Public License
+ * version 2 for more details (a copy is included in the LICENSE file that
+ * accompanied this code).
+ *
+ * You should have received a copy of the GNU General Public License version
+ * 2 along with this work; if not, write to the Free Software Foundation,
+ * Inc., 51 Franklin St, Fifth Floor, Boston, MA 02110-1301 USA.
+ *
+ * Please contact Oracle, 500 Oracle Parkway, Redwood Shores, CA 94065 USA
+ * or visit www.oracle.com if you need additional information or have any
+ * questions.
+ */
+package com.oracle.max.graal.runtime.nodes;
+
+import com.oracle.max.graal.compiler.debug.*;
+import com.oracle.max.graal.compiler.gen.*;
+import com.oracle.max.graal.compiler.gen.LIRGenerator.LIRGeneratorOp;
+import com.oracle.max.graal.compiler.ir.*;
+import com.oracle.max.graal.compiler.phases.CanonicalizerPhase.*;
+import com.oracle.max.graal.graph.*;
+import com.sun.cri.ci.*;
+
+
+public final class FPConversionNode extends FloatingNode {
+
+    @NodeInput
+    private Value value;
+
+    public Value value() {
+        return value;
+    }
+
+    public void setValue(Value x) {
+        updateUsages(value, x);
+        value = x;
+    }
+
+    public FPConversionNode(CiKind kind, Value value, Graph graph) {
+        super(kind, graph);
+        this.setValue(value);
+    }
+
+
+    @SuppressWarnings("unchecked")
+    @Override
+    public <T extends Op> T lookup(Class<T> clazz) {
+        if (clazz == LIRGeneratorOp.class) {
+            return (T) LIRGEN;
+        }
+        if (clazz == CanonicalizerOp.class) {
+            return (T) CANON;
+        }
+        return super.lookup(clazz);
+    }
+
+    @Override
+    public boolean valueEqual(Node i) {
+        return i instanceof FPConversionNode && ((FPConversionNode) i).kind == kind;
+    }
+
+    @Override
+    public void print(LogStream out) {
+        out.print("fp conversion node ").print(value());
+    }
+
+    @Override
+    public Node copy(Graph into) {
+        return new FPConversionNode(kind, null, into);
+    }
+
+    private static final CanonicalizerOp CANON = new CanonicalizerOp() {
+        @Override
+        public Node canonical(Node node, NotifyReProcess reProcess) {
+            FPConversionNode conv = (FPConversionNode) node;
+            Value value = conv.value();
+            if (value instanceof Constant) {
+                CiKind toKind = conv.kind;
+                CiKind fromKind = value.kind;
+                if (toKind == CiKind.Int && fromKind == CiKind.Float) {
+                    return Constant.forInt(Float.floatToRawIntBits(((Constant) value).asConstant().asFloat()), node.graph());
+                } else if (toKind == CiKind.Long && fromKind == CiKind.Double) {
+                    return Constant.forLong(Double.doubleToRawLongBits(((Constant) value).asConstant().asDouble()), node.graph());
+                } else if (toKind == CiKind.Float && fromKind == CiKind.Int) {
+                    return Constant.forFloat(Float.intBitsToFloat(((Constant) value).asConstant().asInt()), node.graph());
+                } else if (toKind == CiKind.Double && fromKind == CiKind.Long) {
+                    return Constant.forDouble(Double.longBitsToDouble(((Constant) value).asConstant().asLong()), node.graph());
+                }
+            }
+            return conv;
+        }
+    };
+
+    private static final LIRGeneratorOp LIRGEN = new LIRGeneratorOp() {
+        @Override
+        public void generate(Node n, LIRGenerator generator) {
+            FPConversionNode conv = (FPConversionNode) n;
+            CiValue reg = generator.createResultVariable(conv);
+            CiValue value = generator.load(conv.value());
+            CiValue tmp = generator.forceToSpill(value, conv.kind, false);
+            generator.lir().move(tmp, reg);
+        }
+    };
+}