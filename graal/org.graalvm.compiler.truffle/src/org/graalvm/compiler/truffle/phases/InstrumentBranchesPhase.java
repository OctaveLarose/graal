/*
 * Copyright (c) 2015, 2016, Oracle and/or its affiliates. All rights reserved.
 * DO NOT ALTER OR REMOVE COPYRIGHT NOTICES OR THIS FILE HEADER.
 *
 * This code is free software; you can redistribute it and/or modify it
 * under the terms of the GNU General Public License version 2 only, as
 * published by the Free Software Foundation.
 *
 * This code is distributed in the hope that it will be useful, but WITHOUT
 * ANY WARRANTY; without even the implied warranty of MERCHANTABILITY or
 * FITNESS FOR A PARTICULAR PURPOSE.  See the GNU General Public License
 * version 2 for more details (a copy is included in the LICENSE file that
 * accompanied this code).
 *
 * You should have received a copy of the GNU General Public License version
 * 2 along with this work; if not, write to the Free Software Foundation,
 * Inc., 51 Franklin St, Fifth Floor, Boston, MA 02110-1301 USA.
 *
 * Please contact Oracle, 500 Oracle Parkway, Redwood Shores, CA 94065 USA
 * or visit www.oracle.com if you need additional information or have any
 * questions.
 */
package org.graalvm.compiler.truffle.phases;

<<<<<<< HEAD
import static org.graalvm.compiler.truffle.TruffleCompilerOptions.TruffleInstrumentBranchesCount;
import static org.graalvm.compiler.truffle.TruffleCompilerOptions.TruffleInstrumentBranchesFilter;
import static org.graalvm.compiler.truffle.TruffleCompilerOptions.TruffleInstrumentBranchesPerInlineSite;
import static org.graalvm.compiler.truffle.TruffleCompilerOptions.TruffleInstrumentBranchesPretty;

import java.util.ArrayList;
import java.util.Collections;
import java.util.Comparator;
import java.util.LinkedHashMap;
import java.util.Map;
import java.util.stream.Collectors;

import org.graalvm.compiler.core.common.type.StampFactory;
import org.graalvm.compiler.core.common.type.TypeReference;
import org.graalvm.compiler.debug.MethodFilter;
import org.graalvm.compiler.debug.TTY;
=======
import jdk.vm.ci.meta.JavaConstant;
>>>>>>> 39ed5ab6
import org.graalvm.compiler.graph.Node;
import org.graalvm.compiler.graph.NodeSourcePosition;
import org.graalvm.compiler.nodes.IfNode;
import org.graalvm.compiler.nodes.StructuredGraph;
<<<<<<< HEAD
import org.graalvm.compiler.nodes.ValueNode;
import org.graalvm.compiler.nodes.calc.AddNode;
import org.graalvm.compiler.nodes.java.LoadIndexedNode;
import org.graalvm.compiler.nodes.java.StoreIndexedNode;
import org.graalvm.compiler.options.OptionValues;
import org.graalvm.compiler.phases.BasePhase;
=======
>>>>>>> 39ed5ab6
import org.graalvm.compiler.phases.tiers.HighTierContext;
import org.graalvm.compiler.truffle.TruffleCompilerOptions;

/**
 * Instruments {@link IfNode}s in the graph, by adding execution counters to the true and the false
 * branch of each {@link IfNode}. If this phase is enabled, the runtime outputs a summary of all the
 * compiled {@link IfNode}s and the execution count of their branches, when the program exits.
 *
 * The phase is enabled with the following flag:
 *
 * <pre>
 * -Dgraal.TruffleInstrumentBranches
 * </pre>
 *
 * The phase can be configured to only instrument the {@link IfNode}s in specific methods, by
 * providing the following method filter flag:
 *
 * <pre>
 * -Dgraal.TruffleInstrumentBranchesFilter
 * </pre>
 *
 * The flag:
 *
 * <pre>
 * -Dgraal.TruffleInstrumentBranchesPerInlineSite
 * </pre>
 *
 * decides whether to treat different inlining sites separately when tracking the execution counts
 * of an {@link IfNode}.
 */
<<<<<<< HEAD
public class InstrumentBranchesPhase extends BasePhase<HighTierContext> {

    private static final String[] OMITTED_STACK_PATTERNS = new String[]{
                    "org.graalvm.compiler.truffle.OptimizedCallTarget.callProxy",
                    "org.graalvm.compiler.truffle.OptimizedCallTarget.callRoot",
                    "org.graalvm.compiler.truffle.OptimizedCallTarget.callInlined",
                    "org.graalvm.compiler.truffle.OptimizedDirectCallNode.callProxy",
                    "org.graalvm.compiler.truffle.OptimizedDirectCallNode.call"
    };
    private static final String ACCESS_TABLE_FIELD_NAME = "ACCESS_TABLE";
    static final int ACCESS_TABLE_SIZE = TruffleCompilerOptions.getValue(TruffleInstrumentBranchesCount);
    public static final long[] ACCESS_TABLE = new long[ACCESS_TABLE_SIZE];
    public static BranchInstrumentation instrumentation = new BranchInstrumentation();

    private final MethodFilter[] methodFilter;

    public InstrumentBranchesPhase(OptionValues options) {
        String filterValue = TruffleInstrumentBranchesFilter.getValue(options);
        if (filterValue != null) {
            methodFilter = MethodFilter.parse(filterValue);
        } else {
            methodFilter = new MethodFilter[0];
=======
public class InstrumentBranchesPhase extends InstrumentPhase {

    @Override
    protected void instrumentGraph(StructuredGraph graph, HighTierContext context, JavaConstant tableConstant) {
        for (IfNode n : graph.getNodes().filter(IfNode.class)) {
            Instrumentation.Point p = getOrCreatePoint(n);
            if (p != null) {
                insertCounter(graph, context, tableConstant, n.trueSuccessor(), p.slotIndex(0));
                insertCounter(graph, context, tableConstant, n.falseSuccessor(), p.slotIndex(1));
            }
>>>>>>> 39ed5ab6
        }
    }

    @Override
    protected int instrumentationPointSlotCount() {
        return 2;
    }

    @Override
    protected boolean instrumentPerInlineSite() {
        return TruffleCompilerOptions.TruffleInstrumentBranchesPerInlineSite.getValue();
    }

    @Override
    protected Instrumentation.Point createPoint(int id, int startIndex, Node n) {
        return new IfPoint(id, startIndex, n.getNodeSourcePosition());
    }

<<<<<<< HEAD
    public static class BranchInstrumentation {

        private Comparator<Map.Entry<String, Point>> entriesComparator = new Comparator<Map.Entry<String, Point>>() {
            @Override
            public int compare(Map.Entry<String, Point> x, Map.Entry<String, Point> y) {
                long diff = y.getValue().getHotness() - x.getValue().getHotness();
                if (diff < 0) {
                    return -1;
                } else if (diff == 0) {
                    return 0;
                } else {
                    return 1;
                }
            }
        };
        public Map<String, Point> pointMap = new LinkedHashMap<>();
        public int tableCount = 0;

        /*
         * Node source location is determined by its inlining chain. A flag value controls whether
         * we discriminate nodes by their inlining site, or only by the method in which they were
         * defined.
         */
        private static String filterAndEncode(MethodFilter[] methodFilter, Node ifNode) {
            NodeSourcePosition pos = ifNode.getNodeSourcePosition();
            if (pos != null) {
                if (!MethodFilter.matches(methodFilter, pos.getMethod())) {
                    return null;
                }
                if (TruffleCompilerOptions.getValue(TruffleInstrumentBranchesPerInlineSite)) {
                    StringBuilder sb = new StringBuilder();
                    while (pos != null) {
                        MetaUtil.appendLocation(sb.append("at "), pos.getMethod(), pos.getBCI());
                        pos = pos.getCaller();
                        if (pos != null) {
                            sb.append(CodeUtil.NEW_LINE);
                        }
                    }
                    return sb.toString();
                } else {
                    return MetaUtil.appendLocation(new StringBuilder(), pos.getMethod(), pos.getBCI()).toString();
                }
=======
    public enum BranchState {
        NONE,
        IF,
        ELSE,
        BOTH;

        public static BranchState from(boolean ifVisited, boolean elseVisited) {
            if (ifVisited && elseVisited) {
                return BOTH;
            } else if (ifVisited && !elseVisited) {
                return IF;
            } else if (!ifVisited && elseVisited) {
                return ELSE;
>>>>>>> 39ed5ab6
            } else {
                return NONE;
            }
        }
    }

<<<<<<< HEAD
        private static String prettify(String key, Point p, OptionValues options) {
            if (TruffleInstrumentBranchesPretty.getValue(options) && TruffleInstrumentBranchesPerInlineSite.getValue(options)) {
                StringBuilder sb = new StringBuilder();
                NodeSourcePosition pos = p.getPosition();
                NodeSourcePosition lastPos = null;
                int repetitions = 1;

                callerChainLoop: while (pos != null) {
                    // Skip stack frame if it is a known pattern.
                    for (String pattern : OMITTED_STACK_PATTERNS) {
                        if (pos.getMethod().format("%H.%n(%p)").contains(pattern)) {
                            pos = pos.getCaller();
                            continue callerChainLoop;
                        }
                    }

                    if (lastPos == null) {
                        // Always output first method.
                        lastPos = pos;
                        MetaUtil.appendLocation(sb, pos.getMethod(), pos.getBCI());
                    } else if (!lastPos.getMethod().equals(pos.getMethod())) {
                        // Output count for identical BCI outputs, and output next method.
                        if (repetitions > 1) {
                            sb.append(" x" + repetitions);
                            repetitions = 1;
                        }
                        sb.append(CodeUtil.NEW_LINE);
                        lastPos = pos;
                        MetaUtil.appendLocation(sb, pos.getMethod(), pos.getBCI());
                    } else if (lastPos.getBCI() != pos.getBCI()) {
                        // Conflate identical BCI outputs.
                        if (repetitions > 1) {
                            sb.append(" x" + repetitions);
                            repetitions = 1;
                        }
                        lastPos = pos;
                        sb.append(" [bci: " + pos.getBCI() + "]");
                    } else {
                        // Identical BCI to the one seen previously.
                        repetitions++;
                    }
                    pos = pos.getCaller();
                }
                if (repetitions > 1) {
                    sb.append(" x" + repetitions);
                    repetitions = 1;
                }
                return sb.toString();
            } else {
                return key;
            }
        }

        public synchronized ArrayList<String> accessTableToList(OptionValues options) {
            return pointMap.entrySet().stream().sorted(entriesComparator).map(entry -> prettify(entry.getKey(), entry.getValue(), options) + CodeUtil.NEW_LINE + entry.getValue()).collect(
                            Collectors.toCollection(ArrayList::new));
=======
    public static class IfPoint extends InstrumentPhase.Instrumentation.Point {
        IfPoint(int id, int rawIndex, NodeSourcePosition position) {
            super(id, rawIndex, position);
        }

        @Override
        public int slotCount() {
            return 2;
>>>>>>> 39ed5ab6
        }

        @Override
        public boolean isPrettified() {
            return TruffleCompilerOptions.TruffleInstrumentBranchesPerInlineSite.getValue();
        }

<<<<<<< HEAD
        public synchronized void dumpAccessTable(OptionValues options) {
            // Dump accumulated profiling information.
            TTY.println("Branch execution profile (sorted by hotness)");
            TTY.println("============================================");
            for (String line : accessTableToHistogram()) {
                TTY.println(line);
            }
            TTY.println();
            for (String line : accessTableToList(options)) {
                TTY.println(line);
                TTY.println();
            }
=======
        public long ifVisits() {
            return ACCESS_TABLE[rawIndex];
>>>>>>> 39ed5ab6
        }

        public long elseVisits() {
            return ACCESS_TABLE[rawIndex + 1];
        }

        public BranchState getBranchState() {
            return BranchState.from(ifVisits() > 0, elseVisits() > 0);
        }

        public String getCounts() {
            return "if=" + ifVisits() + "#, else=" + elseVisits() + "#";
        }

        @Override
        public long getHotness() {
            return ifVisits() + elseVisits();
        }

        @Override
        public String toString() {
            return "[" + id + "] state = " + getBranchState() + "(" + getCounts() + ")";
        }
    }
}<|MERGE_RESOLUTION|>--- conflicted
+++ resolved
@@ -22,41 +22,15 @@
  */
 package org.graalvm.compiler.truffle.phases;
 
-<<<<<<< HEAD
-import static org.graalvm.compiler.truffle.TruffleCompilerOptions.TruffleInstrumentBranchesCount;
-import static org.graalvm.compiler.truffle.TruffleCompilerOptions.TruffleInstrumentBranchesFilter;
-import static org.graalvm.compiler.truffle.TruffleCompilerOptions.TruffleInstrumentBranchesPerInlineSite;
-import static org.graalvm.compiler.truffle.TruffleCompilerOptions.TruffleInstrumentBranchesPretty;
-
-import java.util.ArrayList;
-import java.util.Collections;
-import java.util.Comparator;
-import java.util.LinkedHashMap;
-import java.util.Map;
-import java.util.stream.Collectors;
-
-import org.graalvm.compiler.core.common.type.StampFactory;
-import org.graalvm.compiler.core.common.type.TypeReference;
-import org.graalvm.compiler.debug.MethodFilter;
-import org.graalvm.compiler.debug.TTY;
-=======
-import jdk.vm.ci.meta.JavaConstant;
->>>>>>> 39ed5ab6
 import org.graalvm.compiler.graph.Node;
 import org.graalvm.compiler.graph.NodeSourcePosition;
 import org.graalvm.compiler.nodes.IfNode;
 import org.graalvm.compiler.nodes.StructuredGraph;
-<<<<<<< HEAD
-import org.graalvm.compiler.nodes.ValueNode;
-import org.graalvm.compiler.nodes.calc.AddNode;
-import org.graalvm.compiler.nodes.java.LoadIndexedNode;
-import org.graalvm.compiler.nodes.java.StoreIndexedNode;
 import org.graalvm.compiler.options.OptionValues;
-import org.graalvm.compiler.phases.BasePhase;
-=======
->>>>>>> 39ed5ab6
 import org.graalvm.compiler.phases.tiers.HighTierContext;
 import org.graalvm.compiler.truffle.TruffleCompilerOptions;
+
+import jdk.vm.ci.meta.JavaConstant;
 
 /**
  * Instruments {@link IfNode}s in the graph, by adding execution counters to the true and the false
@@ -85,31 +59,11 @@
  * decides whether to treat different inlining sites separately when tracking the execution counts
  * of an {@link IfNode}.
  */
-<<<<<<< HEAD
-public class InstrumentBranchesPhase extends BasePhase<HighTierContext> {
-
-    private static final String[] OMITTED_STACK_PATTERNS = new String[]{
-                    "org.graalvm.compiler.truffle.OptimizedCallTarget.callProxy",
-                    "org.graalvm.compiler.truffle.OptimizedCallTarget.callRoot",
-                    "org.graalvm.compiler.truffle.OptimizedCallTarget.callInlined",
-                    "org.graalvm.compiler.truffle.OptimizedDirectCallNode.callProxy",
-                    "org.graalvm.compiler.truffle.OptimizedDirectCallNode.call"
-    };
-    private static final String ACCESS_TABLE_FIELD_NAME = "ACCESS_TABLE";
-    static final int ACCESS_TABLE_SIZE = TruffleCompilerOptions.getValue(TruffleInstrumentBranchesCount);
-    public static final long[] ACCESS_TABLE = new long[ACCESS_TABLE_SIZE];
-    public static BranchInstrumentation instrumentation = new BranchInstrumentation();
-
-    private final MethodFilter[] methodFilter;
+public class InstrumentBranchesPhase extends InstrumentPhase {
 
     public InstrumentBranchesPhase(OptionValues options) {
-        String filterValue = TruffleInstrumentBranchesFilter.getValue(options);
-        if (filterValue != null) {
-            methodFilter = MethodFilter.parse(filterValue);
-        } else {
-            methodFilter = new MethodFilter[0];
-=======
-public class InstrumentBranchesPhase extends InstrumentPhase {
+        super(options);
+    }
 
     @Override
     protected void instrumentGraph(StructuredGraph graph, HighTierContext context, JavaConstant tableConstant) {
@@ -119,7 +73,6 @@
                 insertCounter(graph, context, tableConstant, n.trueSuccessor(), p.slotIndex(0));
                 insertCounter(graph, context, tableConstant, n.falseSuccessor(), p.slotIndex(1));
             }
->>>>>>> 39ed5ab6
         }
     }
 
@@ -129,8 +82,8 @@
     }
 
     @Override
-    protected boolean instrumentPerInlineSite() {
-        return TruffleCompilerOptions.TruffleInstrumentBranchesPerInlineSite.getValue();
+    protected boolean instrumentPerInlineSite(OptionValues options) {
+        return TruffleCompilerOptions.TruffleInstrumentBranchesPerInlineSite.getValue(options);
     }
 
     @Override
@@ -138,50 +91,6 @@
         return new IfPoint(id, startIndex, n.getNodeSourcePosition());
     }
 
-<<<<<<< HEAD
-    public static class BranchInstrumentation {
-
-        private Comparator<Map.Entry<String, Point>> entriesComparator = new Comparator<Map.Entry<String, Point>>() {
-            @Override
-            public int compare(Map.Entry<String, Point> x, Map.Entry<String, Point> y) {
-                long diff = y.getValue().getHotness() - x.getValue().getHotness();
-                if (diff < 0) {
-                    return -1;
-                } else if (diff == 0) {
-                    return 0;
-                } else {
-                    return 1;
-                }
-            }
-        };
-        public Map<String, Point> pointMap = new LinkedHashMap<>();
-        public int tableCount = 0;
-
-        /*
-         * Node source location is determined by its inlining chain. A flag value controls whether
-         * we discriminate nodes by their inlining site, or only by the method in which they were
-         * defined.
-         */
-        private static String filterAndEncode(MethodFilter[] methodFilter, Node ifNode) {
-            NodeSourcePosition pos = ifNode.getNodeSourcePosition();
-            if (pos != null) {
-                if (!MethodFilter.matches(methodFilter, pos.getMethod())) {
-                    return null;
-                }
-                if (TruffleCompilerOptions.getValue(TruffleInstrumentBranchesPerInlineSite)) {
-                    StringBuilder sb = new StringBuilder();
-                    while (pos != null) {
-                        MetaUtil.appendLocation(sb.append("at "), pos.getMethod(), pos.getBCI());
-                        pos = pos.getCaller();
-                        if (pos != null) {
-                            sb.append(CodeUtil.NEW_LINE);
-                        }
-                    }
-                    return sb.toString();
-                } else {
-                    return MetaUtil.appendLocation(new StringBuilder(), pos.getMethod(), pos.getBCI()).toString();
-                }
-=======
     public enum BranchState {
         NONE,
         IF,
@@ -195,71 +104,12 @@
                 return IF;
             } else if (!ifVisited && elseVisited) {
                 return ELSE;
->>>>>>> 39ed5ab6
             } else {
                 return NONE;
             }
         }
     }
 
-<<<<<<< HEAD
-        private static String prettify(String key, Point p, OptionValues options) {
-            if (TruffleInstrumentBranchesPretty.getValue(options) && TruffleInstrumentBranchesPerInlineSite.getValue(options)) {
-                StringBuilder sb = new StringBuilder();
-                NodeSourcePosition pos = p.getPosition();
-                NodeSourcePosition lastPos = null;
-                int repetitions = 1;
-
-                callerChainLoop: while (pos != null) {
-                    // Skip stack frame if it is a known pattern.
-                    for (String pattern : OMITTED_STACK_PATTERNS) {
-                        if (pos.getMethod().format("%H.%n(%p)").contains(pattern)) {
-                            pos = pos.getCaller();
-                            continue callerChainLoop;
-                        }
-                    }
-
-                    if (lastPos == null) {
-                        // Always output first method.
-                        lastPos = pos;
-                        MetaUtil.appendLocation(sb, pos.getMethod(), pos.getBCI());
-                    } else if (!lastPos.getMethod().equals(pos.getMethod())) {
-                        // Output count for identical BCI outputs, and output next method.
-                        if (repetitions > 1) {
-                            sb.append(" x" + repetitions);
-                            repetitions = 1;
-                        }
-                        sb.append(CodeUtil.NEW_LINE);
-                        lastPos = pos;
-                        MetaUtil.appendLocation(sb, pos.getMethod(), pos.getBCI());
-                    } else if (lastPos.getBCI() != pos.getBCI()) {
-                        // Conflate identical BCI outputs.
-                        if (repetitions > 1) {
-                            sb.append(" x" + repetitions);
-                            repetitions = 1;
-                        }
-                        lastPos = pos;
-                        sb.append(" [bci: " + pos.getBCI() + "]");
-                    } else {
-                        // Identical BCI to the one seen previously.
-                        repetitions++;
-                    }
-                    pos = pos.getCaller();
-                }
-                if (repetitions > 1) {
-                    sb.append(" x" + repetitions);
-                    repetitions = 1;
-                }
-                return sb.toString();
-            } else {
-                return key;
-            }
-        }
-
-        public synchronized ArrayList<String> accessTableToList(OptionValues options) {
-            return pointMap.entrySet().stream().sorted(entriesComparator).map(entry -> prettify(entry.getKey(), entry.getValue(), options) + CodeUtil.NEW_LINE + entry.getValue()).collect(
-                            Collectors.toCollection(ArrayList::new));
-=======
     public static class IfPoint extends InstrumentPhase.Instrumentation.Point {
         IfPoint(int id, int rawIndex, NodeSourcePosition position) {
             super(id, rawIndex, position);
@@ -268,31 +118,15 @@
         @Override
         public int slotCount() {
             return 2;
->>>>>>> 39ed5ab6
         }
 
         @Override
-        public boolean isPrettified() {
-            return TruffleCompilerOptions.TruffleInstrumentBranchesPerInlineSite.getValue();
+        public boolean isPrettified(OptionValues options) {
+            return TruffleCompilerOptions.TruffleInstrumentBranchesPerInlineSite.getValue(options);
         }
 
-<<<<<<< HEAD
-        public synchronized void dumpAccessTable(OptionValues options) {
-            // Dump accumulated profiling information.
-            TTY.println("Branch execution profile (sorted by hotness)");
-            TTY.println("============================================");
-            for (String line : accessTableToHistogram()) {
-                TTY.println(line);
-            }
-            TTY.println();
-            for (String line : accessTableToList(options)) {
-                TTY.println(line);
-                TTY.println();
-            }
-=======
         public long ifVisits() {
             return ACCESS_TABLE[rawIndex];
->>>>>>> 39ed5ab6
         }
 
         public long elseVisits() {
