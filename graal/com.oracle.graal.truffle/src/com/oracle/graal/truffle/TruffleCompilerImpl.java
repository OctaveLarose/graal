--- conflicted
+++ resolved
@@ -158,13 +158,8 @@
             CodeCacheProvider codeCache = providers.getCodeCache();
             CallingConvention cc = getCallingConvention(codeCache, Type.JavaCallee, graph.method(), false);
             CompilationResult compilationResult = new CompilationResult(name);
-<<<<<<< HEAD
-            result = compileGraph(graph, cc, graph.method(), providers, backend, codeCache.getTarget(), null, createGraphBuilderSuite(), Optimizations, getProfilingInfo(graph), speculationLog,
-                            suites, lirSuites, compilationResult, CompilationResultBuilderFactory.Default);
-=======
             result = compileGraph(graph, cc, graph.method(), providers, backend, codeCache.getTarget(), null, graphBuilderSuite == null ? createGraphBuilderSuite().suite : graphBuilderSuite,
-                            Optimizations, getProfilingInfo(graph), speculationLog, suites, lowLevelSuites, compilationResult, CompilationResultBuilderFactory.Default);
->>>>>>> f2904c6a
+                            Optimizations, getProfilingInfo(graph), speculationLog, suites, lirSuites, compilationResult, CompilationResultBuilderFactory.Default);
         } catch (Throwable e) {
             throw Debug.handle(e);
         }
