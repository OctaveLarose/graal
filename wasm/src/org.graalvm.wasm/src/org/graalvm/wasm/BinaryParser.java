--- conflicted
+++ resolved
@@ -533,11 +533,7 @@
                 }
                 case Instructions.BR_IF: {
                     state.popChecked(I32_TYPE); // condition
-<<<<<<< HEAD
-                    final int unwindLevel = readTargetOffset(state);
-=======
                     final int unwindLevel = readTargetOffset();
->>>>>>> 63b9e4b5
                     final int targetStackSize = state.getStackSize(unwindLevel);
                     state.useIntConstant(targetStackSize);
                     final int continuationReturnLength = state.getContinuationLength(unwindLevel);
@@ -592,11 +588,7 @@
                     break;
                 }
                 case Instructions.CALL: {
-<<<<<<< HEAD
-                    final int functionIndex = readFunctionIndex(state);
-=======
                     final int functionIndex = readFunctionIndex();
->>>>>>> 63b9e4b5
 
                     // Pop arguments
                     final WasmFunction function = module.symbolTable().function(functionIndex);
@@ -625,8 +617,7 @@
                     break;
                 }
                 case Instructions.CALL_INDIRECT: {
-<<<<<<< HEAD
-                    int expectedFunctionTypeIndex = readTypeIndex(state);
+                    int expectedFunctionTypeIndex = readTypeIndex();
 
                     // Pop the function index to call
                     state.popChecked(I32_TYPE);
@@ -642,24 +633,6 @@
                         state.push(module.symbolTable().functionTypeReturnType(expectedFunctionTypeIndex));
                     }
 
-=======
-                    int expectedFunctionTypeIndex = readTypeIndex();
-
-                    // Pop the function index to call
-                    state.popChecked(I32_TYPE);
-
-                    // Pop arguments
-                    for (int i = module.symbolTable().functionTypeArgumentCount(expectedFunctionTypeIndex) - 1; i >= 0; --i) {
-                        state.popChecked(module.symbolTable().functionTypeArgumentTypeAt(expectedFunctionTypeIndex, i));
-                    }
-                    // Push return value
-                    final int returnLength = module.symbolTable().functionTypeReturnTypeLength(expectedFunctionTypeIndex);
-                    Assert.assertIntLessOrEqual(returnLength, 1, Failure.MULTIPLE_RETURN_VALUES);
-                    if (returnLength == 1) {
-                        state.push(module.symbolTable().functionTypeReturnType(expectedFunctionTypeIndex));
-                    }
-
->>>>>>> 63b9e4b5
                     children.add(WasmIndirectCallNode.create());
                     Assert.assertIntEqual(read1(), CallIndirect.ZERO_TABLE, "CALL_INDIRECT: Instruction must end with 0x00", Failure.UNSPECIFIED_MALFORMED);
                     break;
@@ -674,33 +647,21 @@
                     state.push(t);
                     break;
                 case Instructions.LOCAL_GET: {
-<<<<<<< HEAD
-                    final int localIndex = readLocalIndex(state);
-=======
                     final int localIndex = readLocalIndex();
->>>>>>> 63b9e4b5
                     // Assert localIndex exists.
                     Assert.assertIntLessOrEqual(localIndex, codeEntry.numLocals(), "Invalid local index for local.get", Failure.UNSPECIFIED_MALFORMED);
                     state.push(codeEntry.localType(localIndex));
                     break;
                 }
                 case Instructions.LOCAL_SET: {
-<<<<<<< HEAD
-                    final int localIndex = readLocalIndex(state);
-=======
                     final int localIndex = readLocalIndex();
->>>>>>> 63b9e4b5
                     // Assert localIndex exists.
                     Assert.assertIntLessOrEqual(localIndex, codeEntry.numLocals(), "Invalid local index for local.set", Failure.UNSPECIFIED_MALFORMED);
                     state.popChecked(codeEntry.localType(localIndex));
                     break;
                 }
                 case Instructions.LOCAL_TEE: {
-<<<<<<< HEAD
-                    final int localIndex = readLocalIndex(state);
-=======
                     final int localIndex = readLocalIndex();
->>>>>>> 63b9e4b5
                     // Assert localIndex exists.
                     Assert.assertIntLessOrEqual(localIndex, codeEntry.numLocals(), "Invalid local index for local.tee", Failure.UNSPECIFIED_MALFORMED);
                     state.popChecked(codeEntry.localType(localIndex));
@@ -708,22 +669,14 @@
                     break;
                 }
                 case Instructions.GLOBAL_GET: {
-<<<<<<< HEAD
-                    final int index = readGlobalIndex(state);
-=======
                     final int index = readGlobalIndex();
->>>>>>> 63b9e4b5
                     Assert.assertIntLessOrEqual(index, module.symbolTable().maxGlobalIndex(),
                                     "Invalid global index for global.get.", Failure.UNSPECIFIED_MALFORMED);
                     state.push(module.symbolTable().globalValueType(index));
                     break;
                 }
                 case Instructions.GLOBAL_SET: {
-<<<<<<< HEAD
-                    final int index = readGlobalIndex(state);
-=======
                     final int index = readGlobalIndex();
->>>>>>> 63b9e4b5
                     // Assert localIndex exists.
                     Assert.assertIntLessOrEqual(index, module.symbolTable().maxGlobalIndex(),
                                     "Invalid global index for global.set.", Failure.UNSPECIFIED_MALFORMED);
@@ -785,19 +738,11 @@
                     break;
                 }
                 case Instructions.I32_CONST:
-<<<<<<< HEAD
-                    readSignedInt32(state);
-                    state.push(I32_TYPE);
-                    break;
-                case Instructions.I64_CONST:
-                    readSignedInt64(state);
-=======
                     readSignedInt32();
                     state.push(I32_TYPE);
                     break;
                 case Instructions.I64_CONST:
                     readSignedInt64();
->>>>>>> 63b9e4b5
                     state.push(I64_TYPE);
                     break;
                 case Instructions.F32_CONST:
@@ -1047,16 +992,8 @@
         // We don't store the `align` literal, as our implementation does not make use
         // of it, but we need to store its byte length, so that we can skip it
         // during the execution.
-<<<<<<< HEAD
-        if (mustPoolLeb128()) {
-            state.useByteConstant(peekLeb128Length(data, offset));
-        }
-        readUnsignedInt32(); // align hint
-        readUnsignedInt32(state); // store offset
-=======
         readUnsignedInt32(); // align hint
         readUnsignedInt32(); // store offset
->>>>>>> 63b9e4b5
         state.popChecked(type); // value to store
         state.popChecked(I32_TYPE); // base address
     }
@@ -1065,16 +1002,8 @@
         // We don't store the `align` literal, as our implementation does not make use
         // of it, but we need to store its byte length, so that we can skip it
         // during execution.
-<<<<<<< HEAD
-        if (mustPoolLeb128()) {
-            state.useByteConstant(peekLeb128Length(data, offset));
-        }
-        readUnsignedInt32(); // align hint
-        readUnsignedInt32(state); // load offset
-=======
         readUnsignedInt32(); // align hint
         readUnsignedInt32(); // load offset
->>>>>>> 63b9e4b5
         state.popChecked(I32_TYPE); // base address
         state.push(type); // loaded value
     }
