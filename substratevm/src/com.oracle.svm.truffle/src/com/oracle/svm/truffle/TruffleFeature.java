/*
 * Copyright (c) 2013, 2022, Oracle and/or its affiliates. All rights reserved.
 * DO NOT ALTER OR REMOVE COPYRIGHT NOTICES OR THIS FILE HEADER.
 *
 * This code is free software; you can redistribute it and/or modify it
 * under the terms of the GNU General Public License version 2 only, as
 * published by the Free Software Foundation.  Oracle designates this
 * particular file as subject to the "Classpath" exception as provided
 * by Oracle in the LICENSE file that accompanied this code.
 *
 * This code is distributed in the hope that it will be useful, but WITHOUT
 * ANY WARRANTY; without even the implied warranty of MERCHANTABILITY or
 * FITNESS FOR A PARTICULAR PURPOSE.  See the GNU General Public License
 * version 2 for more details (a copy is included in the LICENSE file that
 * accompanied this code).
 *
 * You should have received a copy of the GNU General Public License version
 * 2 along with this work; if not, write to the Free Software Foundation,
 * Inc., 51 Franklin St, Fifth Floor, Boston, MA 02110-1301 USA.
 *
 * Please contact Oracle, 500 Oracle Parkway, Redwood Shores, CA 94065 USA
 * or visit www.oracle.com if you need additional information or have any
 * questions.
 */

package com.oracle.svm.truffle;

import static org.graalvm.compiler.java.BytecodeParserOptions.InlineDuringParsingMaxDepth;
import static org.graalvm.compiler.nodes.graphbuilderconf.InlineInvokePlugin.InlineInfo.createStandardInlineInfo;

import java.lang.reflect.Executable;
import java.lang.reflect.Field;
import java.lang.reflect.Modifier;
import java.math.BigDecimal;
import java.math.BigInteger;
import java.util.Arrays;
import java.util.Collection;
import java.util.Collections;
import java.util.Comparator;
import java.util.HashMap;
import java.util.HashSet;
import java.util.Hashtable;
import java.util.IdentityHashMap;
import java.util.Iterator;
import java.util.LinkedHashSet;
import java.util.LinkedList;
import java.util.List;
import java.util.ListIterator;
import java.util.Map;
import java.util.Optional;
import java.util.Set;
import java.util.TreeMap;
import java.util.TreeSet;
import java.util.Vector;
import java.util.WeakHashMap;
import java.util.concurrent.ConcurrentHashMap;
import java.util.concurrent.locks.ReentrantLock;
import java.util.function.BiConsumer;
import java.util.function.BiFunction;
import java.util.function.BiPredicate;
import java.util.function.BinaryOperator;
import java.util.function.BooleanSupplier;
import java.util.function.Consumer;
import java.util.function.DoubleBinaryOperator;
import java.util.function.DoubleConsumer;
import java.util.function.DoubleFunction;
import java.util.function.DoublePredicate;
import java.util.function.DoubleSupplier;
import java.util.function.DoubleToIntFunction;
import java.util.function.DoubleToLongFunction;
import java.util.function.DoubleUnaryOperator;
import java.util.function.Function;
import java.util.function.IntBinaryOperator;
import java.util.function.IntConsumer;
import java.util.function.IntFunction;
import java.util.function.IntPredicate;
import java.util.function.IntSupplier;
import java.util.function.IntToDoubleFunction;
import java.util.function.IntToLongFunction;
import java.util.function.IntUnaryOperator;
import java.util.function.LongBinaryOperator;
import java.util.function.LongConsumer;
import java.util.function.LongFunction;
import java.util.function.LongPredicate;
import java.util.function.LongSupplier;
import java.util.function.LongToDoubleFunction;
import java.util.function.LongToIntFunction;
import java.util.function.LongUnaryOperator;
import java.util.function.ObjDoubleConsumer;
import java.util.function.ObjIntConsumer;
import java.util.function.ObjLongConsumer;
import java.util.function.Predicate;
import java.util.function.Supplier;
import java.util.function.ToDoubleBiFunction;
import java.util.function.ToDoubleFunction;
import java.util.function.ToIntBiFunction;
import java.util.function.ToIntFunction;
import java.util.function.ToLongBiFunction;
import java.util.function.ToLongFunction;
import java.util.function.UnaryOperator;
import java.util.stream.Collectors;

import org.graalvm.collections.Pair;
import org.graalvm.compiler.api.replacements.SnippetReflectionProvider;
import org.graalvm.compiler.core.phases.HighTier;
import org.graalvm.compiler.graph.Node;
import org.graalvm.compiler.nodes.FrameState;
import org.graalvm.compiler.nodes.StructuredGraph;
import org.graalvm.compiler.nodes.ValueNode;
import org.graalvm.compiler.nodes.graphbuilderconf.GraphBuilderConfiguration;
import org.graalvm.compiler.nodes.graphbuilderconf.GraphBuilderContext;
import org.graalvm.compiler.nodes.graphbuilderconf.InlineInvokePlugin;
import org.graalvm.compiler.nodes.graphbuilderconf.InvocationPlugin.RequiredInvocationPlugin;
import org.graalvm.compiler.nodes.graphbuilderconf.InvocationPlugins;
import org.graalvm.compiler.nodes.java.MethodCallTargetNode;
import org.graalvm.compiler.nodes.spi.Replacements;
import org.graalvm.compiler.options.Option;
import org.graalvm.compiler.options.OptionValues;
import org.graalvm.compiler.phases.common.CanonicalizerPhase;
import org.graalvm.compiler.phases.tiers.Suites;
import org.graalvm.compiler.phases.util.Providers;
import org.graalvm.compiler.truffle.compiler.PartialEvaluator;
import org.graalvm.compiler.truffle.compiler.amd64.substitutions.AMD64TruffleInvocationPlugins;
import org.graalvm.compiler.truffle.compiler.nodes.asserts.NeverPartOfCompilationNode;
import org.graalvm.compiler.truffle.compiler.phases.TruffleHostInliningPhase;
import org.graalvm.compiler.truffle.compiler.substitutions.KnownTruffleTypes;
import org.graalvm.compiler.truffle.runtime.TruffleCallBoundary;
import org.graalvm.nativeimage.AnnotationAccess;
import org.graalvm.nativeimage.ImageSingletons;
import org.graalvm.nativeimage.hosted.Feature;

import com.oracle.graal.pointsto.meta.AnalysisField;
import com.oracle.graal.pointsto.meta.AnalysisMethod;
import com.oracle.graal.pointsto.meta.HostedProviders;
import com.oracle.svm.core.ParsingReason;
import com.oracle.svm.core.annotate.Alias;
import com.oracle.svm.core.annotate.RecomputeFieldValue;
import com.oracle.svm.core.annotate.TargetClass;
import com.oracle.svm.core.deopt.Deoptimizer;
import com.oracle.svm.core.feature.InternalFeature;
import com.oracle.svm.core.graal.meta.RuntimeConfiguration;
import com.oracle.svm.core.graal.meta.SubstrateForeignCallsProvider;
import com.oracle.svm.core.graal.snippets.NodeLoweringProvider;
import com.oracle.svm.core.heap.Heap;
import com.oracle.svm.core.option.HostedOptionKey;
import com.oracle.svm.core.option.HostedOptionValues;
import com.oracle.svm.core.option.SubstrateOptionsParser;
import com.oracle.svm.core.stack.JavaStackWalker;
import com.oracle.svm.core.util.UserError;
import com.oracle.svm.core.util.VMError;
import com.oracle.svm.graal.hosted.RuntimeCompilationFeature;
import com.oracle.svm.graal.hosted.RuntimeCompilationFeature.AbstractCallTreeNode;
import com.oracle.svm.hosted.FeatureImpl;
import com.oracle.svm.hosted.FeatureImpl.AfterAnalysisAccessImpl;
import com.oracle.svm.hosted.FeatureImpl.BeforeAnalysisAccessImpl;
import com.oracle.svm.hosted.FeatureImpl.DuringAnalysisAccessImpl;
import com.oracle.svm.hosted.FeatureImpl.DuringSetupAccessImpl;
import com.oracle.svm.hosted.SVMHost;
import com.oracle.svm.hosted.meta.HostedType;
import com.oracle.svm.truffle.api.SubstrateThreadLocalHandshake;
import com.oracle.svm.truffle.api.SubstrateThreadLocalHandshakeSnippets;
import com.oracle.svm.truffle.api.SubstrateTruffleCompiler;
import com.oracle.svm.truffle.api.SubstrateTruffleRuntime;
import com.oracle.truffle.api.CompilerAsserts;
import com.oracle.truffle.api.CompilerDirectives;
import com.oracle.truffle.api.CompilerDirectives.TruffleBoundary;
import com.oracle.truffle.api.Truffle;
import com.oracle.truffle.api.TruffleRuntime;
import com.oracle.truffle.api.frame.Frame;
import com.oracle.truffle.api.nodes.BytecodeOSRNode;
import com.oracle.truffle.api.nodes.ExplodeLoop;

import jdk.vm.ci.amd64.AMD64;
import jdk.vm.ci.meta.MetaAccessProvider;
import jdk.vm.ci.meta.ResolvedJavaField;
import jdk.vm.ci.meta.ResolvedJavaMethod;
import jdk.vm.ci.meta.ResolvedJavaType;

/**
 * Feature that enables compilation of Truffle ASTs to machine code. This feature requires
 * {@link SubstrateTruffleRuntime} to be set as {@link TruffleRuntime}.
 */
public class TruffleFeature implements InternalFeature {

    @Override
    public String getURL() {
        return "https://github.com/oracle/graal/blob/master/substratevm/src/com.oracle.svm.truffle/src/com/oracle/svm/truffle/TruffleFeature.java";
    }

    @Override
    public String getDescription() {
        return "Enables compilation of Truffle ASTs to machine code";
    }

    public static class Options {
        @Option(help = "Print truffle boundaries found during the analysis")//
        public static final HostedOptionKey<Boolean> PrintStaticTruffleBoundaries = new HostedOptionKey<>(false);

        @Option(help = "Check that CompilerAsserts.neverPartOfCompilation is not reachable for runtime compilation")//
        public static final HostedOptionKey<Boolean> TruffleCheckNeverPartOfCompilation = new HostedOptionKey<>(true);

        @Option(help = "Enforce that the Truffle runtime provides the only implementation of Frame")//
        public static final HostedOptionKey<Boolean> TruffleCheckFrameImplementation = new HostedOptionKey<>(true);

        @Option(help = "Fail if a method known as not suitable for partial evaluation is reachable for runtime compilation", deprecated = true)//
        public static final HostedOptionKey<Boolean> TruffleCheckBlackListedMethods = new HostedOptionKey<>(true);

        @Option(help = "Fail if a method known as not suitable for partial evaluation is reachable for runtime compilation")//
        public static final HostedOptionKey<Boolean> TruffleCheckBlockListMethods = new HostedOptionKey<>(true);

        @Option(help = "Inline trivial methods in Truffle graphs during native image generation")//
        public static final HostedOptionKey<Boolean> TruffleInlineDuringParsing = new HostedOptionKey<>(true);

    }

    public static final class IsEnabled implements BooleanSupplier {
        @Override
        public boolean getAsBoolean() {
            return ImageSingletons.contains(TruffleFeature.class);
        }
    }

    private final Set<ResolvedJavaMethod> blocklistMethods;
    private final Set<ResolvedJavaMethod> tempTargetAllowlistMethods;
    private final Set<ResolvedJavaMethod> implementationOnlyBlocklist;
    private final Set<ResolvedJavaMethod> warnMethods;
    private final Set<ResolvedJavaMethod> warnViolations;
    private final Set<Pair<ResolvedJavaMethod, String>> neverPartOfCompilationViolations;
    Set<AnalysisMethod> runtimeCompiledMethods;

    public TruffleFeature() {
        blocklistMethods = new HashSet<>();
        tempTargetAllowlistMethods = new HashSet<>();
        implementationOnlyBlocklist = new HashSet<>();
        warnMethods = new HashSet<>();
        warnViolations = ConcurrentHashMap.newKeySet();
        neverPartOfCompilationViolations = ConcurrentHashMap.newKeySet();
    }

    @Override
    public void registerForeignCalls(SubstrateForeignCallsProvider foreignCalls) {
        foreignCalls.register(SubstrateThreadLocalHandshake.FOREIGN_POLL);
    }

    @Override
    @SuppressWarnings("unused")
    public void registerLowerings(RuntimeConfiguration runtimeConfig, OptionValues options, Providers providers,
                    Map<Class<? extends Node>, NodeLoweringProvider<?>> lowerings, boolean hosted) {
        new SubstrateThreadLocalHandshakeSnippets(options, providers, lowerings);
    }

    @Override
    public void registerInvocationPlugins(Providers providers, SnippetReflectionProvider snippetReflection, GraphBuilderConfiguration.Plugins plugins, ParsingReason reason) {
        if (providers.getLowerer().getTarget().arch instanceof AMD64) {
            AMD64TruffleInvocationPlugins.register(providers.getLowerer().getTarget().arch, plugins.getInvocationPlugins(), providers.getReplacements());
        }
    }

    @Override
    public List<Class<? extends Feature>> getRequiredFeatures() {
        return List.of(RuntimeCompilationFeature.getRuntimeCompilationFeature(), TruffleBaseFeature.class);
    }

    @Override
    public boolean isInConfiguration(IsInConfigurationAccess access) {
        return Truffle.getRuntime() instanceof SubstrateTruffleRuntime;
    }

    @Override
    public void afterRegistration(AfterRegistrationAccess access) {
        UserError.guarantee(Truffle.getRuntime() instanceof SubstrateTruffleRuntime,
                        "TruffleFeature requires SubstrateTruffleRuntime");
        ((SubstrateTruffleRuntime) Truffle.getRuntime()).resetHosted();
    }

    @Override
    public void cleanup() {
        if (Truffle.getRuntime() instanceof SubstrateTruffleRuntime) {
            ((SubstrateTruffleRuntime) Truffle.getRuntime()).resetNativeImageState();
        }
    }

    @Override
    public void duringSetup(DuringSetupAccess a) {
        var access = (DuringSetupAccessImpl) a;
        access.getHostVM().registerNeverInlineTrivialHandler(this::neverInlineTrivial);

        if (!ImageSingletons.contains(TruffleSupport.class)) {
            ImageSingletons.add(TruffleSupport.class, new TruffleSupport());
        }
    }

    private void registerNeverPartOfCompilation(InvocationPlugins plugins) {
        InvocationPlugins.Registration r = new InvocationPlugins.Registration(plugins, CompilerAsserts.class);
        r.setAllowOverwrite(true);
        r.register(new RequiredInvocationPlugin("neverPartOfCompilation") {
            @Override
            public boolean apply(GraphBuilderContext b, ResolvedJavaMethod targetMethod, Receiver receiver) {
                return handleNeverPartOfCompilation(b, targetMethod, null);
            }
        });
        r.register(new RequiredInvocationPlugin("neverPartOfCompilation", String.class) {
            @Override
            public boolean apply(GraphBuilderContext b, ResolvedJavaMethod targetMethod, Receiver receiver, ValueNode message) {
                return handleNeverPartOfCompilation(b, targetMethod, message);
            }
        });
    }

    private boolean handleNeverPartOfCompilation(GraphBuilderContext b, ResolvedJavaMethod targetMethod, ValueNode messageNode) {
        String message = "CompilerAsserts.neverPartOfCompilation()";
        if (messageNode != null && messageNode.isConstant()) {
            message = messageNode.asConstant().toValueString();
        }
        NeverPartOfCompilationNode neverPartOfCompilation = b.add(new NeverPartOfCompilationNode(message));

        if (Options.TruffleCheckNeverPartOfCompilation.getValue()) {
            if (neverPartOfCompilation.stateAfter().getMethod().getDeclaringClass().equals(targetMethod.getDeclaringClass())) {
                /* Ignore internal use from another method in CompilerAsserts class. */
            } else {
                LinkedList<String> callTree = new LinkedList<>();
                FrameState cur = neverPartOfCompilation.stateAfter();
                while (cur != null) {
                    callTree.add(cur.getMethod().format("%H.%n(%p)"));
                    cur = cur.outerFrameState();
                }
                callTree.removeLast(); // this method will be b.getMethod
                neverPartOfCompilationViolations.add(Pair.create(b.getMethod(), String.join(",", callTree)));
            }
        }

        return true;
    }

    @Override
    public void beforeAnalysis(BeforeAnalysisAccess access) {
        SubstrateTruffleRuntime truffleRuntime = (SubstrateTruffleRuntime) Truffle.getRuntime();
        BeforeAnalysisAccessImpl config = (BeforeAnalysisAccessImpl) access;

        ImageSingletons.lookup(TruffleBaseFeature.class).setProfilingEnabled(truffleRuntime.isProfilingEnabled());

        for (Class<?> initType : truffleRuntime.getLookupTypes()) {
            access.registerAsUsed(initType);
        }

        // register thread local foreign poll as compiled otherwise the stub won't work
        config.registerAsRoot((AnalysisMethod) SubstrateThreadLocalHandshake.FOREIGN_POLL.findMethod(config.getMetaAccess()), true);

        RuntimeCompilationFeature runtimeCompilationFeature = RuntimeCompilationFeature.singleton();
        SnippetReflectionProvider snippetReflection = runtimeCompilationFeature.getHostedProviders().getSnippetReflection();
        SubstrateTruffleCompiler truffleCompiler = truffleRuntime.initTruffleCompiler();
        truffleRuntime.initializeKnownMethods(config.getMetaAccess());
        truffleRuntime.initializeHostedKnownMethods(config.getUniverse().getOriginalMetaAccess());

        PartialEvaluator partialEvaluator = truffleCompiler.getPartialEvaluator();
        registerKnownTruffleFields(config, partialEvaluator.getKnownTruffleTypes());
        TruffleSupport.singleton().registerInterpreterEntryMethodsAsCompiled(partialEvaluator, access);

        GraphBuilderConfiguration graphBuilderConfig = partialEvaluator.getConfigPrototype();

        if (Options.TruffleInlineDuringParsing.getValue()) {
            graphBuilderConfig.getPlugins().appendInlineInvokePlugin(
                            new TruffleParsingInlineInvokePlugin(config.getHostVM(), runtimeCompilationFeature.getHostedProviders().getReplacements(),
                                            graphBuilderConfig.getPlugins().getInvocationPlugins(),
                                            partialEvaluator, this::allowRuntimeCompilation));
        }

        registerNeverPartOfCompilation(graphBuilderConfig.getPlugins().getInvocationPlugins());
        graphBuilderConfig.getPlugins().getInvocationPlugins().closeRegistration();

        Providers peProviders = partialEvaluator.getProviders();
        HostedProviders newHostedProviders = new HostedProviders(
                        peProviders.getMetaAccess(),
                        peProviders.getCodeCache(),
                        peProviders.getConstantReflection(),
                        new HostedTruffleConstantFieldProvider(peProviders.getConstantFieldProvider()),
                        peProviders.getForeignCalls(),
                        peProviders.getLowerer(),
                        peProviders.getReplacements(),
                        peProviders.getStampProvider(),
                        snippetReflection,
                        runtimeCompilationFeature.getHostedProviders().getWordTypes(),
                        runtimeCompilationFeature.getHostedProviders().getPlatformConfigurationProvider(),
                        runtimeCompilationFeature.getHostedProviders().getMetaAccessExtensionProvider(),
                        runtimeCompilationFeature.getHostedProviders().getLoopsDataProvider());
        newHostedProviders.setGraphBuilderPlugins(graphBuilderConfig.getPlugins());

        runtimeCompilationFeature.initializeRuntimeCompilationConfiguration(newHostedProviders, graphBuilderConfig, this::allowRuntimeCompilation, this::deoptimizeOnException);
        for (ResolvedJavaMethod method : partialEvaluator.getCompilationRootMethods()) {
            runtimeCompilationFeature.prepareMethodForRuntimeCompilation(method, config);
        }

        initializeMethodBlocklist(config.getMetaAccess(), access);

        /*
         * Stack frames that are visited by Truffle-level stack walking must have full frame
         * information available, otherwise SubstrateStackIntrospection cannot visit them.
         */
        for (ResolvedJavaMethod method : truffleRuntime.getAnyFrameMethod()) {
            runtimeCompilationFeature.requireFrameInformationForMethod(method);
            /*
             * To avoid corner case errors, we also force compilation of these methods. This only
             * affects builds where no Truffle language is included, because any real language makes
             * these methods reachable (and therefore compiled).
             */
            config.registerAsRoot((AnalysisMethod) method, true);
        }

        /*
         * The concrete subclass of OptimizedCallTarget needs to be registered as in heap for the
         * forced compilation of frame methods to work. Forcing compilation of a method effectively
         * adds it as a root and non-static root methods are only compiled if types implementing
         * them or any of their subtypes are allocated.
         */
        access.registerAsInHeap(TruffleSupport.singleton().getOptimizedCallTargetClass());

        /*
         * This effectively initializes the Truffle fallback engine which does all the system
         * property option parsing to initialize the profilingEnabled flag correctly. A polyglot
         * fallback engine can not stay in the the image though, so we clear it right after. We
         * don't expect it to be used except for profiling enabled check.
         */
        TruffleBaseFeature.invokeStaticMethod("com.oracle.truffle.polyglot.PolyglotEngineImpl", "resetFallbackEngine", Collections.emptyList());
        TruffleBaseFeature.preInitializeEngine();

        /* Ensure org.graalvm.polyglot.io.IOHelper.IMPL is initialized. */
        ((BeforeAnalysisAccessImpl) access).ensureInitialized("org.graalvm.polyglot.io.IOHelper");

        /* Support for deprecated bytecode osr frame transfer: GR-38296 */
        config.registerSubtypeReachabilityHandler((acc, klass) -> {
            DuringAnalysisAccessImpl impl = (DuringAnalysisAccessImpl) acc;
            /* Pass known reachable classes to the initializer: it will decide there what to do. */
            Boolean modified = TruffleBaseFeature.invokeStaticMethod(
                            "org.graalvm.compiler.truffle.runtime.BytecodeOSRRootNode",
                            "initializeClassUsingDeprecatedFrameTransfer",
                            Collections.singleton(Class.class),
                            klass);
            if (modified != null && modified) {
                if (!impl.concurrentReachabilityHandlers()) {
                    impl.requireAnalysisIteration();
                }
            }
        }, BytecodeOSRNode.class);
    }

    static class TruffleParsingInlineInvokePlugin implements InlineInvokePlugin {

        private final SVMHost hostVM;
        private final Replacements replacements;
        private final InvocationPlugins invocationPlugins;
        private final PartialEvaluator partialEvaluator;
        private final Predicate<ResolvedJavaMethod> allowRuntimeCompilationPredicate;

        TruffleParsingInlineInvokePlugin(SVMHost hostVM, Replacements replacements, InvocationPlugins invocationPlugins, PartialEvaluator partialEvaluator,
                        Predicate<ResolvedJavaMethod> allowRuntimeCompilationPredicate) {
            this.hostVM = hostVM;
            this.replacements = replacements;
            this.invocationPlugins = invocationPlugins;
            this.partialEvaluator = partialEvaluator;
            this.allowRuntimeCompilationPredicate = allowRuntimeCompilationPredicate;
        }

        @Override
        public InlineInfo shouldInlineInvoke(GraphBuilderContext builder, ResolvedJavaMethod original, ValueNode[] arguments) {
            if (original.hasNeverInlineDirective()) {
                return InlineInfo.DO_NOT_INLINE_WITH_EXCEPTION;
            } else if (invocationPlugins.lookupInvocation(original, builder.getOptions()) != null) {
                return InlineInfo.DO_NOT_INLINE_WITH_EXCEPTION;
            } else if (original.getAnnotation(ExplodeLoop.class) != null) {
                /*
                 * We cannot inline a method annotated with @ExplodeLoop, because then loops are no
                 * longer exploded.
                 */
                return InlineInfo.DO_NOT_INLINE_WITH_EXCEPTION;
            } else if (builder.getMethod().getAnnotation(ExplodeLoop.class) != null) {
                /*
                 * We cannot inline anything into a method annotated with @ExplodeLoop, because then
                 * loops of the inlined callee are exploded too.
                 */
                return InlineInfo.DO_NOT_INLINE_WITH_EXCEPTION;
            } else if (replacements.hasSubstitution(original, builder.getOptions())) {
                return InlineInfo.DO_NOT_INLINE_WITH_EXCEPTION;
            }

            for (ResolvedJavaMethod m : partialEvaluator.getNeverInlineMethods()) {
                if (original.equals(m)) {
                    return InlineInfo.DO_NOT_INLINE_WITH_EXCEPTION;
                }
            }

            if (original.getCode() != null && allowRuntimeCompilationPredicate.test(original) && hostVM.isAnalysisTrivialMethod((AnalysisMethod) original) &&
                            builder.getDepth() < InlineDuringParsingMaxDepth.getValue(HostedOptionValues.singleton())) {
                return createStandardInlineInfo(original);
            }

            return null;
        }
    }

    private static void registerKnownTruffleFields(BeforeAnalysisAccessImpl config, KnownTruffleTypes knownTruffleFields) {
        for (Class<?> klass = knownTruffleFields.getClass(); klass != Object.class; klass = klass.getSuperclass()) {
            for (Field field : klass.getDeclaredFields()) {
                if (Modifier.isPublic(field.getModifiers())) {
                    try {
                        Object value = field.get(knownTruffleFields);
                        if (value instanceof ResolvedJavaField) {
                            config.registerAsAccessed((AnalysisField) value);
                        }
                    } catch (IllegalAccessException ex) {
                        throw VMError.shouldNotReachHere(ex);
                    }
                }
            }
        }
    }

    private boolean allowRuntimeCompilation(ResolvedJavaMethod method) {
        if (runtimeCompilationForbidden(method)) {
            return false;
        } else if (isBlocklisted(method)) {
            return false;
        } else if (warnMethods.contains(method)) {
            warnViolations.add(method);
        }

        return true;
    }

    private static boolean runtimeCompilationForbidden(ResolvedJavaMethod method) {
        if (method.getAnnotation(CompilerDirectives.TruffleBoundary.class) != null) {
            return true;
        } else if (!((SubstrateTruffleRuntime) Truffle.getRuntime()).isInlineable(method)) {
            return true;
        } else if (method.getAnnotation(TruffleCallBoundary.class) != null) {
            return true;
        }
        return false;
    }

    boolean isBlocklisted(ResolvedJavaMethod method) {
        if (!((AnalysisMethod) method).allowRuntimeCompilation()) {
            return true;
        }

        return blocklistMethods.contains(method);
    }

    boolean isTargetBlocklisted(ResolvedJavaMethod target, ResolvedJavaMethod implementation) {
        boolean blocklisted = !((AnalysisMethod) target).allowRuntimeCompilation() || blocklistMethods.contains(target);

        if (blocklisted && implementation != target && implementationOnlyBlocklist.contains(target)) {
            blocklisted = isBlocklisted(implementation);
        }

        return blocklisted;
    }

    @SuppressWarnings("deprecation")
    private boolean deoptimizeOnException(ResolvedJavaMethod method) {
        if (method == null) {
            return false;
        }
        CompilerDirectives.TruffleBoundary truffleBoundary = method.getAnnotation(CompilerDirectives.TruffleBoundary.class);
        return truffleBoundary != null && truffleBoundary.transferToInterpreterOnException();
    }

    private void initializeMethodBlocklist(MetaAccessProvider metaAccess, FeatureAccess featureAccess) {
        blocklistMethod(metaAccess, Object.class, "equals", Object.class);
        blocklistMethod(metaAccess, Object.class, "hashCode");
        blocklistMethod(metaAccess, Object.class, "toString");
        blocklistMethod(metaAccess, String.class, "valueOf", Object.class);
        blocklistMethod(metaAccess, String.class, "getBytes");
        blocklistMethod(metaAccess, String.class, "indexOf", int.class);
        blocklistMethod(metaAccess, String.class, "indexOf", int.class, int.class);
        blocklistMethod(metaAccess, String.class, "indexOf", String.class);
        blocklistMethod(metaAccess, String.class, "indexOf", String.class, int.class);
        blocklistMethod(metaAccess, Throwable.class, "fillInStackTrace");
        // Implementations which don't call Throwable.fillInStackTrace are allowed
        implementationOnlyBlocklist(metaAccess, Throwable.class, "fillInStackTrace");
        blocklistMethod(metaAccess, Throwable.class, "initCause", Throwable.class);
        blocklistMethod(metaAccess, Throwable.class, "addSuppressed", Throwable.class);
        blocklistMethod(metaAccess, System.class, "getProperty", String.class);

        blocklistAllMethods(metaAccess, AssertionError.class);
        blocklistAllMethods(metaAccess, BigInteger.class);
        blocklistAllMethods(metaAccess, BigDecimal.class);
        blocklistAllMethods(metaAccess, Comparable.class);
        blocklistAllMethods(metaAccess, Comparator.class);
        blocklistAllMethods(metaAccess, Collection.class);
        blocklistAllMethods(metaAccess, List.class);
        blocklistAllMethods(metaAccess, Set.class);
        blocklistAllMethods(metaAccess, Map.class);
        blocklistAllMethods(metaAccess, Map.Entry.class);
        blocklistAllMethods(metaAccess, TreeMap.class);
        blocklistAllMethods(metaAccess, HashMap.class);
        blocklistAllMethods(metaAccess, ConcurrentHashMap.class);
        blocklistAllMethods(metaAccess, WeakHashMap.class);
        blocklistAllMethods(metaAccess, IdentityHashMap.class);
        blocklistAllMethods(metaAccess, Iterable.class);
        blocklistAllMethods(metaAccess, Iterator.class);
        blocklistAllMethods(metaAccess, ListIterator.class);
        blocklistAllMethods(metaAccess, ReentrantLock.class);

        removeFromBlocklist(metaAccess, BigInteger.class, "signum");
        removeFromBlocklist(metaAccess, ReentrantLock.class, "isLocked");
        removeFromBlocklist(metaAccess, ReentrantLock.class, "isHeldByCurrentThread");
        removeFromBlocklist(metaAccess, ReentrantLock.class, "getOwner");
        removeFromBlocklist(metaAccess, ReentrantLock.class, "<init>");

        /* Methods with synchronization are currently not supported as deoptimization targets. */
        blocklistAllMethods(metaAccess, StringBuffer.class);
        blocklistAllMethods(metaAccess, Vector.class);
        blocklistAllMethods(metaAccess, Hashtable.class);

        /* Block list generic functional interfaces. */
        blocklistAllMethods(metaAccess, BiConsumer.class);
        blocklistAllMethods(metaAccess, BiFunction.class);
        blocklistAllMethods(metaAccess, BinaryOperator.class);
        blocklistAllMethods(metaAccess, BiPredicate.class);
        blocklistAllMethods(metaAccess, BooleanSupplier.class);
        blocklistAllMethods(metaAccess, Consumer.class);
        blocklistAllMethods(metaAccess, DoubleBinaryOperator.class);
        blocklistAllMethods(metaAccess, DoubleConsumer.class);
        blocklistAllMethods(metaAccess, DoubleFunction.class);
        blocklistAllMethods(metaAccess, DoublePredicate.class);
        blocklistAllMethods(metaAccess, DoubleSupplier.class);
        blocklistAllMethods(metaAccess, DoubleToIntFunction.class);
        blocklistAllMethods(metaAccess, DoubleToLongFunction.class);
        blocklistAllMethods(metaAccess, DoubleUnaryOperator.class);
        blocklistAllMethods(metaAccess, Function.class);
        blocklistAllMethods(metaAccess, IntBinaryOperator.class);
        blocklistAllMethods(metaAccess, IntConsumer.class);
        blocklistAllMethods(metaAccess, IntFunction.class);
        blocklistAllMethods(metaAccess, IntPredicate.class);
        blocklistAllMethods(metaAccess, IntSupplier.class);
        blocklistAllMethods(metaAccess, IntToDoubleFunction.class);
        blocklistAllMethods(metaAccess, IntToLongFunction.class);
        blocklistAllMethods(metaAccess, IntUnaryOperator.class);
        blocklistAllMethods(metaAccess, LongBinaryOperator.class);
        blocklistAllMethods(metaAccess, LongConsumer.class);
        blocklistAllMethods(metaAccess, LongFunction.class);
        blocklistAllMethods(metaAccess, LongPredicate.class);
        blocklistAllMethods(metaAccess, LongSupplier.class);
        blocklistAllMethods(metaAccess, LongToDoubleFunction.class);
        blocklistAllMethods(metaAccess, LongToIntFunction.class);
        blocklistAllMethods(metaAccess, LongUnaryOperator.class);
        blocklistAllMethods(metaAccess, ObjDoubleConsumer.class);
        blocklistAllMethods(metaAccess, ObjIntConsumer.class);
        blocklistAllMethods(metaAccess, ObjLongConsumer.class);
        blocklistAllMethods(metaAccess, Predicate.class);
        blocklistAllMethods(metaAccess, Supplier.class);
        blocklistAllMethods(metaAccess, ToDoubleBiFunction.class);
        blocklistAllMethods(metaAccess, ToDoubleFunction.class);
        blocklistAllMethods(metaAccess, ToIntBiFunction.class);
        blocklistAllMethods(metaAccess, ToIntFunction.class);
        blocklistAllMethods(metaAccess, ToLongBiFunction.class);
        blocklistAllMethods(metaAccess, ToLongFunction.class);
        blocklistAllMethods(metaAccess, UnaryOperator.class);
        /* Block list string concatenation. */
        blocklistAllMethods(metaAccess, featureAccess.findClassByName("java.lang.StringConcatHelper"));

        /*
         * Core Substrate VM classes that very certainly should not be reachable for runtime
         * compilation. Warn when they get reachable to detect explosion of reachable methods.
         */
        warnAllMethods(metaAccess, JavaStackWalker.class);
        warnAllMethods(metaAccess, Deoptimizer.class);
        warnAllMethods(metaAccess, Heap.getHeap().getClass());

        /*
         * GR-41564 These methods should become part of the blocklist once the Truffle language
         * implementations are refactored.
         */
        tempTargetAllowlistMethod(metaAccess, Function.class, "apply", Object.class);
        tempTargetAllowlistMethod(metaAccess, Predicate.class, "test", Object.class);
        tempTargetAllowlistMethod(metaAccess, LongBinaryOperator.class, "applyAsLong", long.class, long.class);
        tempTargetAllowlistMethod(metaAccess, IntBinaryOperator.class, "applyAsInt", int.class, int.class);
        tempTargetAllowlistMethod(metaAccess, IntBinaryOperator.class, "applyAsInt", int.class, int.class);

        tempTargetAllowlistMethod(metaAccess, List.class, "size");
        tempTargetAllowlistMethod(metaAccess, List.class, "isEmpty");
        tempTargetAllowlistMethod(metaAccess, List.class, "clear");
        tempTargetAllowlistMethod(metaAccess, List.class, "get", int.class);
        tempTargetAllowlistMethod(metaAccess, List.class, "remove", int.class);
        tempTargetAllowlistMethod(metaAccess, List.class, "toArray", Object[].class);

        tempTargetAllowlistMethod(metaAccess, Iterator.class, "next");
        tempTargetAllowlistMethod(metaAccess, Iterator.class, "hasNext");

        tempTargetAllowlistMethod(metaAccess, Iterable.class, "iterator");

        tempTargetAllowlistMethod(metaAccess, Object.class, "equals", Object.class);
        tempTargetAllowlistMethod(metaAccess, Object.class, "hashCode");
    }

    private void blocklistAllMethods(MetaAccessProvider metaAccess, Class<?> clazz) {
        for (Executable m : clazz.getDeclaredMethods()) {
            blocklistMethods.add(metaAccess.lookupJavaMethod(m));
        }
        for (Executable m : clazz.getDeclaredConstructors()) {
            blocklistMethods.add(metaAccess.lookupJavaMethod(m));
        }
    }

    private void blocklistMethod(MetaAccessProvider metaAccess, Class<?> clazz, String name, Class<?>... parameterTypes) {
        try {
            blocklistMethods.add(metaAccess.lookupJavaMethod(clazz.getDeclaredMethod(name, parameterTypes)));
        } catch (NoSuchMethodException ex) {
            throw VMError.shouldNotReachHere(ex);
        }
    }

    private void tempTargetAllowlistMethod(MetaAccessProvider metaAccess, Class<?> clazz, String name, Class<?>... parameterTypes) {
        try {
            tempTargetAllowlistMethods.add(metaAccess.lookupJavaMethod(clazz.getDeclaredMethod(name, parameterTypes)));
        } catch (NoSuchMethodException ex) {
            throw VMError.shouldNotReachHere(ex);
        }
    }

    /**
     * Removes a previously blocklisted method from the blocklist.
     */
    private void removeFromBlocklist(MetaAccessProvider metaAccess, Class<?> clazz, String name, Class<?>... parameterTypes) {
        try {
            Executable method;
            if ("<init>".equals(name)) {
                method = clazz.getDeclaredConstructor(parameterTypes);
            } else {
                method = clazz.getDeclaredMethod(name, parameterTypes);
            }
            if (!blocklistMethods.remove(metaAccess.lookupJavaMethod(method))) {
                throw VMError.shouldNotReachHere();
            }
        } catch (NoSuchMethodException ex) {
            throw VMError.shouldNotReachHere(ex);
        }
    }

    /**
     * Methods on this list are allowed to be runtime compiled as long as the method being runtime
     * compiled (i.e., the implementation method & not the target) is not on blocklist.
     */
    private void implementationOnlyBlocklist(MetaAccessProvider metaAccess, Class<?> clazz, String name, Class<?>... parameterTypes) {
        try {
            Executable method;
            if ("<init>".equals(name)) {
                method = clazz.getDeclaredConstructor(parameterTypes);
            } else {
                method = clazz.getDeclaredMethod(name, parameterTypes);
            }
            implementationOnlyBlocklist.add(metaAccess.lookupJavaMethod(method));
        } catch (NoSuchMethodException ex) {
            throw VMError.shouldNotReachHere(ex);
        }
    }

    private void warnAllMethods(MetaAccessProvider metaAccess, Class<?> clazz) {
        for (Executable m : clazz.getDeclaredMethods()) {
            /*
             * Filter out methods that are, e.g., only present on a certain platform. We do not need
             * all methods in the warning list, just enough to trigger the warnings. Accessors are
             * generally allowed too.
             */
            if (AnnotationAccess.getAnnotationTypes(m).length == 0 && !m.getName().startsWith("get") && !m.getName().startsWith("set")) {
                warnMethods.add(metaAccess.lookupJavaMethod(m));
            }
        }
        for (Executable m : clazz.getDeclaredConstructors()) {
            if (AnnotationAccess.getAnnotationTypes(m).length == 0) {
                warnMethods.add(metaAccess.lookupJavaMethod(m));
            }
        }
    }

    private static int blocklistViolationComparator(AbstractCallTreeNode n1, AbstractCallTreeNode n2) {
        int result = n1.getImplementationMethod().getQualifiedName().compareTo(n2.getImplementationMethod().getQualifiedName());
        if (result == 0) {
            result = n1.getTargetMethod().getQualifiedName().compareTo(n2.getTargetMethod().getQualifiedName());
        }
        if (result == 0) {
            result = n1.getSourceReference().compareTo(n2.getSourceReference());
        }
        if (result == 0) {
            if (n1.getParent() == null || n2.getParent() == null) {
                return Boolean.compare(n1.getParent() == null, n2.getParent() == null);
            }
            result = blocklistViolationComparator(n1.getParent(), n2.getParent());
        }
        return result;
    }

    @Override
    public void beforeCompilation(BeforeCompilationAccess config) {
        FeatureImpl.BeforeCompilationAccessImpl access = (FeatureImpl.BeforeCompilationAccessImpl) config;

        boolean failBlockListViolations = Options.TruffleCheckBlockListMethods.getValue() || Options.TruffleCheckBlackListedMethods.getValue();
        boolean printBlockListViolations = RuntimeCompilationFeature.Options.PrintRuntimeCompileMethods.getValue() || failBlockListViolations;
        if (printBlockListViolations) {
            Set<AbstractCallTreeNode> blocklistViolations = new TreeSet<>(TruffleFeature::blocklistViolationComparator);
            for (AbstractCallTreeNode node : RuntimeCompilationFeature.singleton().getAllRuntimeCompilationCandidates()) {

                // Determine blocklist violations
                if (!runtimeCompilationForbidden(node.getImplementationMethod())) {
                    if (isBlocklisted(node.getImplementationMethod()) || isTargetBlocklisted(node.getTargetMethod(), node.getImplementationMethod())) {
                        boolean tempAllow = !node.getTargetMethod().equals(node.getImplementationMethod()) &&
                                        tempTargetAllowlistMethods.contains(node.getTargetMethod()) &&
                                        !isBlocklisted(node.getImplementationMethod());
                        if (!tempAllow) {
                            blocklistViolations.add(node);
                        }
                    }
                }
            }
            if (!blocklistViolations.isEmpty()) {
                System.out.println();
                System.out.println("=== Found " + blocklistViolations.size() + " compilation blocklist violations ===");
                System.out.println();
                for (AbstractCallTreeNode node : blocklistViolations) {
                    System.out.println("Blocklisted method");
                    System.out.format("   %s (target: %s)\n", node.getImplementationMethod().format("%H.%n(%p)"), node.getTargetMethod().format("%H.%n(%p)"));
                    System.out.println("called from");
                    for (AbstractCallTreeNode cur = node; cur != null; cur = cur.getParent()) {
                        System.out.println("  " + cur.getSourceReference());
                    }
                }
                if (failBlockListViolations) {
                    throw VMError.shouldNotReachHere("Blocklisted methods are reachable for runtime compilation");
                }
            }
        }

        if (warnViolations.size() > 0) {
            /*
             * It is enough to print one warning message with one stack trace. Take the shortest
             * stack trace.
             */
            System.out.println("Warning: suspicious methods reachable for runtime compilation.");
            System.out.println("Check the complete tree of reachable methods using the option " + RuntimeCompilationFeature.Options.PrintRuntimeCompileMethods.getDescriptor().getFieldName());
            for (ResolvedJavaMethod violation : warnViolations) {
                System.out.println("Suspicious method: " + violation.format("%H.%n(%p)"));
                AbstractCallTreeNode node = RuntimeCompilationFeature.singleton().getCallTreeNode(violation);
                for (AbstractCallTreeNode cur = node; cur != null; cur = cur.getParent()) {
                    System.out.println("  " + cur.getSourceReference());
                }
            }
        }

        if (neverPartOfCompilationViolations.size() > 0) {
            System.out.println("Error: CompilerAsserts.neverPartOfCompilation reachable for runtime compilation from " + neverPartOfCompilationViolations.size() + " places:");
            for (Pair<ResolvedJavaMethod, String> violation : neverPartOfCompilationViolations) {
                System.out.println("called from");
                System.out.println("(inlined call path): " + violation.getRight());
                AbstractCallTreeNode node = RuntimeCompilationFeature.singleton().getCallTreeNode(violation.getLeft());
                for (AbstractCallTreeNode cur = node; cur != null; cur = cur.getParent()) {
                    System.out.println("  " + cur.getSourceReference());
                }
            }
            throw VMError.shouldNotReachHere("CompilerAsserts.neverPartOfCompilation reachable for runtime compilation");
        }

        if (Options.TruffleCheckFrameImplementation.getValue()) {
            /*
             * Check that only one Frame implementation is seen as instantiated by the static
             * analysis. That allows de-virtualization of all calls to Frame methods in the
             * interpreter.
             *
             * The DefaultTruffleRuntime uses multiple Frame implementations (DefaultVirtualFrame,
             * DefaultMaterializedFrame, ReadOnlyFrame) to detect wrong usages of the Frame API, so
             * we can only check when running with compilation enabled.
             */
            Optional<? extends ResolvedJavaType> optionalFrameType = access.getMetaAccess().optionalLookupJavaType(Frame.class);
            if (optionalFrameType.isPresent()) {
                HostedType frameType = (HostedType) optionalFrameType.get();
                Set<HostedType> implementations = new HashSet<>();
                collectImplementations(frameType, implementations);

                if (implementations.size() > 1) {
                    throw UserError.abort("More than one implementation of %s found. For performance reasons, Truffle languages must not provide new implementations, " +
                                    "and instead only use the single implementation provided by the Truffle runtime. To disable this check, add %s to the native-image command line. Found classes: %s",
                                    Frame.class.getTypeName(), SubstrateOptionsParser.commandArgument(Options.TruffleCheckFrameImplementation, "-"),
                                    implementations.stream().map(m -> m.toJavaName(true)).collect(Collectors.joining(", ")));
                } else {
                    assert implementations.size() == 0 || implementations.iterator().next() == frameType.getSingleImplementor();
                }
            }
        }
    }

    /**
     * Keep this method in sync with
     * {@link SubstrateTruffleHostInliningPhase#isTruffleBoundary(ResolvedJavaMethod)}.
     */
    private boolean neverInlineTrivial(AnalysisMethod caller, AnalysisMethod callee) {
        if (runtimeCompiledMethods != null && !runtimeCompiledMethods.contains(caller)) {
            /*
             * Make sure we do not make any decisions for non-runtime compiled methods.
             */
            return false;
        } else if (TruffleHostInliningPhase.shouldDenyTrivialInlining(callee)) {
            return true;
        }
        return false;
    }

    private static void collectImplementations(HostedType type, Set<HostedType> implementations) {
        for (HostedType subType : type.getSubTypes()) {
            if (!subType.isAbstract()) {
                implementations.add(subType);
            }
            collectImplementations(subType, implementations);
        }
    }

    @Override
    public void afterAnalysis(AfterAnalysisAccess access) {
        if (Options.PrintStaticTruffleBoundaries.getValue()) {
            printStaticTruffleBoundaries();
        }

        SubstrateTruffleRuntime truffleRuntime = (SubstrateTruffleRuntime) Truffle.getRuntime();
        AfterAnalysisAccessImpl config = (AfterAnalysisAccessImpl) access;
        truffleRuntime.initializeHostedKnownMethods(config.getMetaAccess());

        runtimeCompiledMethods = new LinkedHashSet<>();
        runtimeCompiledMethods.addAll(Arrays.asList(config.getMetaAccess().lookupJavaType(CompilerDirectives.class).getDeclaredMethods()));
        runtimeCompiledMethods.addAll(Arrays.asList(config.getMetaAccess().lookupJavaType(CompilerAsserts.class).getDeclaredMethods()));

        for (AbstractCallTreeNode runtimeCompiledMethod : RuntimeCompilationFeature.singleton().getRuntimeCompiledMethods().values()) {

            runtimeCompiledMethods.add(runtimeCompiledMethod.getImplementationMethod());

            /*
             * The list of runtime compiled methods is not containing all methods that are always
             * inlined for runtime compilation. See for example {@link
             * TruffleParsingInlineInvokePlugin}, which always inlines certain methods to improve
             * footprint. Luckily the Graal graph keeps track of all methods ever inlined in a
             * graph. So we just need to remember them. The set of runtime compiled methods is later
             * used for driving the entry points of the TruffleHostInliningPhase.
             */
            StructuredGraph graph = runtimeCompiledMethod.getGraph();
            if (graph != null) {
                for (ResolvedJavaMethod method : graph.getMethods()) {
                    if (!(method instanceof AnalysisMethod)) {
                        throw VMError.shouldNotReachHere("method should be an analysis method");
                    }
                    if (method.getAnnotation(TruffleBoundary.class) != null) {
                        throw VMError.shouldNotReachHere("method used during runtime compilation must never be annotated with a truffle boundary");
                    }
                    runtimeCompiledMethods.add((AnalysisMethod) method);
                }
            }
        }
    }

    private static void printStaticTruffleBoundaries() {
        HashSet<ResolvedJavaMethod> foundBoundaries = new HashSet<>();
        int callSiteCount = 0;
        int calleeCount = 0;
        for (AbstractCallTreeNode node : RuntimeCompilationFeature.singleton().getRuntimeCompiledMethods().values()) {
            StructuredGraph graph = node.getGraph();
            for (MethodCallTargetNode callTarget : graph.getNodes(MethodCallTargetNode.TYPE)) {
                ResolvedJavaMethod targetMethod = callTarget.targetMethod();
                TruffleBoundary truffleBoundary = targetMethod.getAnnotation(TruffleBoundary.class);
                if (truffleBoundary != null) {
                    ++callSiteCount;
                    if (foundBoundaries.contains(targetMethod)) {
                        // nothing to do
                    } else {
                        foundBoundaries.add(targetMethod);
                        System.out.println("Truffle boundary found: " + targetMethod);
                        calleeCount++;
                    }
                }
            }
        }
        System.out.printf("Number of Truffle call boundaries: %d, number of unique called methods outside the boundary: %d%n", callSiteCount, calleeCount);
    }

    @Override
    public void registerGraalPhases(Providers providers, SnippetReflectionProvider snippetReflection, Suites suites, boolean hosted) {
        if (hosted && TruffleHostInliningPhase.Options.TruffleHostInlining.getValue(HostedOptionValues.singleton()) && suites.getHighTier() instanceof HighTier) {
<<<<<<< HEAD
            CanonicalizerPhase canonicalizer = ((HighTier) suites.getHighTier()).createCanonicalizerPhase();
            suites.getHighTier().prependPhase(new SubstrateTruffleHostInliningPhase(canonicalizer));
//            suites.getHighTier().prependPhase(new SupernodePhase(canonicalizer));
=======
            suites.getHighTier().prependPhase(new SubstrateTruffleHostInliningPhase(CanonicalizerPhase.create()));
>>>>>>> 379f8855
        }
    }
}

@TargetClass(className = "org.graalvm.compiler.truffle.runtime.OptimizedCallTarget", onlyWith = TruffleFeature.IsEnabled.class)
final class Target_org_graalvm_compiler_truffle_runtime_OptimizedCallTarget {

    /*
     * Retry compilation when they failed during image generation.
     */
    @Alias @RecomputeFieldValue(kind = RecomputeFieldValue.Kind.Reset) //
    boolean compilationFailed;
    /*
     * The initialized time stamp is not useful when collected during image generation.
     */
    @Alias @RecomputeFieldValue(kind = RecomputeFieldValue.Kind.Reset) //
    long initializedTimestamp;
}<|MERGE_RESOLUTION|>--- conflicted
+++ resolved
@@ -980,13 +980,7 @@
     @Override
     public void registerGraalPhases(Providers providers, SnippetReflectionProvider snippetReflection, Suites suites, boolean hosted) {
         if (hosted && TruffleHostInliningPhase.Options.TruffleHostInlining.getValue(HostedOptionValues.singleton()) && suites.getHighTier() instanceof HighTier) {
-<<<<<<< HEAD
-            CanonicalizerPhase canonicalizer = ((HighTier) suites.getHighTier()).createCanonicalizerPhase();
-            suites.getHighTier().prependPhase(new SubstrateTruffleHostInliningPhase(canonicalizer));
-//            suites.getHighTier().prependPhase(new SupernodePhase(canonicalizer));
-=======
             suites.getHighTier().prependPhase(new SubstrateTruffleHostInliningPhase(CanonicalizerPhase.create()));
->>>>>>> 379f8855
         }
     }
 }
