/*
 * Copyright (c) 2013, 2019, Oracle and/or its affiliates. All rights reserved.
 * DO NOT ALTER OR REMOVE COPYRIGHT NOTICES OR THIS FILE HEADER.
 *
 * This code is free software; you can redistribute it and/or modify it
 * under the terms of the GNU General Public License version 2 only, as
 * published by the Free Software Foundation.  Oracle designates this
 * particular file as subject to the "Classpath" exception as provided
 * by Oracle in the LICENSE file that accompanied this code.
 *
 * This code is distributed in the hope that it will be useful, but WITHOUT
 * ANY WARRANTY; without even the implied warranty of MERCHANTABILITY or
 * FITNESS FOR A PARTICULAR PURPOSE.  See the GNU General Public License
 * version 2 for more details (a copy is included in the LICENSE file that
 * accompanied this code).
 *
 * You should have received a copy of the GNU General Public License version
 * 2 along with this work; if not, write to the Free Software Foundation,
 * Inc., 51 Franklin St, Fifth Floor, Boston, MA 02110-1301 USA.
 *
 * Please contact Oracle, 500 Oracle Parkway, Redwood Shores, CA 94065 USA
 * or visit www.oracle.com if you need additional information or have any
 * questions.
 */
package com.oracle.svm.core.posix.thread;

import com.oracle.svm.core.posix.headers.Pthread;
<<<<<<< HEAD
import com.oracle.svm.core.posix.headers.Pthread.pthread_attr_t;
import com.oracle.svm.core.posix.headers.Sched;
import com.oracle.svm.core.posix.headers.Time;
import com.oracle.svm.core.posix.headers.Unistd;
import com.oracle.svm.core.posix.headers.darwin.DarwinPthread;
import com.oracle.svm.core.posix.headers.linux.LinuxPthread;
import com.oracle.svm.core.posix.pthread.PthreadConditionUtils;
import com.oracle.svm.core.stack.StackOverflowCheck;
import com.oracle.svm.core.thread.JavaThreads;
import com.oracle.svm.core.thread.ParkEvent;
import com.oracle.svm.core.thread.ParkEvent.ParkEventFactory;
import com.oracle.svm.core.util.UnsignedUtils;
import com.oracle.svm.core.util.VMError;

public final class PosixJavaThreads extends JavaThreads {

    @SuppressFBWarnings(value = "BC", justification = "Cast for @TargetClass")
    private static Target_java_lang_Thread toTarget(Thread thread) {
        return Target_java_lang_Thread.class.cast(thread);
    }

    @Platforms(HOSTED_ONLY.class)
    PosixJavaThreads() {
    }

    @Override
    protected void doStartThread(Thread thread, long stackSize) {
        pthread_attr_t attributes = StackValue.get(pthread_attr_t.class);
        PosixUtils.checkStatusIs0(
                        Pthread.pthread_attr_init(attributes),
                        "PosixJavaThreads.start0: pthread_attr_init");
        PosixUtils.checkStatusIs0(
                        Pthread.pthread_attr_setdetachstate(attributes, Pthread.PTHREAD_CREATE_JOINABLE()),
                        "PosixJavaThreads.start0: pthread_attr_setdetachstate");
        UnsignedWord threadStackSize = WordFactory.unsigned(stackSize);
        /* If there is a chosen stack size, use it as the stack size. */
        if (threadStackSize.notEqual(WordFactory.zero())) {
            /* Make sure the chosen stack size is large enough. */
            threadStackSize = UnsignedUtils.max(threadStackSize, Pthread.PTHREAD_STACK_MIN());
            /* Make sure the chosen stack size is a multiple of the system page size. */
            threadStackSize = UnsignedUtils.roundUp(threadStackSize, WordFactory.unsigned(Unistd.getpagesize()));
            PosixUtils.checkStatusIs0(
                            Pthread.pthread_attr_setstacksize(attributes, threadStackSize),
                            "PosixJavaThreads.start0: pthread_attr_setstacksize");
        }

        ThreadStartData startData = UnmanagedMemory.malloc(SizeOf.get(ThreadStartData.class));
        prepareStartData(thread, startData);

        Pthread.pthread_tPointer newThread = StackValue.get(Pthread.pthread_tPointer.class);
        PosixUtils.checkStatusIs0(
                        Pthread.pthread_create(newThread, attributes, PosixJavaThreads.pthreadStartRoutine.getFunctionPointer(), startData),
                        "PosixJavaThreads.start0: pthread_create");
        setPthreadIdentifier(thread, newThread.read());
        Pthread.pthread_attr_destroy(attributes);
    }

    private static void setPthreadIdentifier(Thread thread, Pthread.pthread_t pthread) {
        toTarget(thread).hasPthreadIdentifier = true;
        toTarget(thread).pthreadIdentifier = pthread;
    }

    private static Pthread.pthread_t getPthreadIdentifier(Thread thread) {
        return toTarget(thread).pthreadIdentifier;
    }

    private static boolean hasThreadIdentifier(Thread thread) {
        return toTarget(thread).hasPthreadIdentifier;
    }

    /**
     * Try to set the native name of the current thread.
     *
     * Failures are ignored.
     */
    @Override
    protected void setNativeName(Thread thread, String name) {
        if (!hasThreadIdentifier(thread)) {
            /*
             * The thread was not started from Java code, but started from C code and attached
             * manually to SVM. We do not want to interfere with such threads.
             */
            return;
        }

        if (IsDefined.isDarwin() && thread != Thread.currentThread()) {
            /* Darwin only allows setting the name of the current thread. */
            return;
        }

        /* Use at most 15 characters from the right end of the name. */
        final int startIndex = Math.max(0, name.length() - 15);
        final String pthreadName = name.substring(startIndex);
        assert pthreadName.length() < 16 : "thread name for pthread has a maximum length of 16 characters including the terminating 0";
        try (CCharPointerHolder threadNameHolder = CTypeConversion.toCString(pthreadName)) {
            if (IsDefined.isLinux()) {
                LinuxPthread.pthread_setname_np(getPthreadIdentifier(thread), threadNameHolder.get());
            } else if (IsDefined.isDarwin()) {
                assert thread == Thread.currentThread() : "Darwin only allows setting the name of the current thread";
                DarwinPthread.pthread_setname_np(threadNameHolder.get());
            } else {
                VMError.unsupportedFeature("PosixJavaThreads.setNativeName on unknown OS");
            }
        }
    }

    @Override
    protected void yield() {
        Sched.sched_yield();
    }

    private static final CEntryPointLiteral<CFunctionPointer> pthreadStartRoutine = CEntryPointLiteral.create(PosixJavaThreads.class, "pthreadStartRoutine", ThreadStartData.class);

    private static class PthreadStartRoutinePrologue implements CEntryPointOptions.Prologue {
        private static final CGlobalData<CCharPointer> errorMessage = CGlobalDataFactory.createCString("Failed to attach a newly launched thread.");

        @SuppressWarnings("unused")
        @Uninterruptible(reason = "prologue")
        static void enter(ThreadStartData data) {
            int code = CEntryPointActions.enterAttachThread(data.getIsolate(), false);
            if (code != CEntryPointErrors.NO_ERROR) {
                CEntryPointActions.failFatally(code, errorMessage.get());
            }
        }
    }

    @CEntryPoint(include = CEntryPoint.NotIncludedAutomatically.class)
    @CEntryPointOptions(prologue = PthreadStartRoutinePrologue.class, epilogue = LeaveDetachThreadEpilogue.class, publishAs = Publish.NotPublished)
    static WordBase pthreadStartRoutine(ThreadStartData data) {
        ObjectHandle threadHandle = data.getThreadHandle();
        UnmanagedMemory.free(data);
        threadStartRoutine(threadHandle);

        return WordFactory.nullPointer();
    }

    @Override
    protected void beforeThreadRun(Thread thread) {
        /* Complete the initialization of the thread, now that it is (nearly) running. */
        setPthreadIdentifier(thread, Pthread.pthread_self());
        setNativeName(thread, thread.getName());
    }
}

@TargetClass(Thread.class)
final class Target_java_lang_Thread {
    @Inject @RecomputeFieldValue(kind = RecomputeFieldValue.Kind.Reset)//
    boolean hasPthreadIdentifier;

    /** Every thread started by {@link PosixJavaThreads#doStartThread} has an opaque pthread_t. */
    @Inject @RecomputeFieldValue(kind = RecomputeFieldValue.Kind.Reset)//
    Pthread.pthread_t pthreadIdentifier;
}

class PosixParkEvent extends ParkEvent {

    /** A mutex: from the operating system. */
    private final Pthread.pthread_mutex_t mutex;
    /** A condition variable: from the operating system. */
    private final Pthread.pthread_cond_t cond;

    /**
     * The ticket: false implies unavailable, true implies available. Volatile so it can be safely
     * updated in {@link #reset()} without holding the lock.
     */
    protected volatile boolean event;

    PosixParkEvent() {
        /* Create a mutex. */
        mutex = UnmanagedMemory.malloc(SizeOf.unsigned(Pthread.pthread_mutex_t.class));
        /* The attributes for the mutex. Can be null. */
        final Pthread.pthread_mutexattr_t mutexAttr = WordFactory.nullPointer();
        PosixUtils.checkStatusIs0(Pthread.pthread_mutex_init(mutex, mutexAttr), "mutex initialization");
=======
>>>>>>> 8da850a9

/**
 * GR-34749: for legacy code, remove as soon as no longer needed.
 *
 * Quarkus has an @Alias on the methods below in its DiagnosticPrinter (Target_PosixJavaThreads).
 * This was already removed in Quarkus master, so we can remove it once the microservice benchmarks
 * are updated to a Quarkus version that doesn't access those methods anymore.
 *
 * @see PosixPlatformThreads
 */
@Deprecated(forRemoval = true)
public final class PosixJavaThreads {
    private PosixJavaThreads() {
    }

    @Deprecated(forRemoval = true)
    static Pthread.pthread_t getPthreadIdentifier(Thread thread) {
        return PosixPlatformThreads.getPthreadIdentifier(thread);
    }

    @Deprecated(forRemoval = true)
    static boolean hasThreadIdentifier(Thread thread) {
        return PosixPlatformThreads.hasThreadIdentifier(thread);
    }
}<|MERGE_RESOLUTION|>--- conflicted
+++ resolved
@@ -25,182 +25,6 @@
 package com.oracle.svm.core.posix.thread;
 
 import com.oracle.svm.core.posix.headers.Pthread;
-<<<<<<< HEAD
-import com.oracle.svm.core.posix.headers.Pthread.pthread_attr_t;
-import com.oracle.svm.core.posix.headers.Sched;
-import com.oracle.svm.core.posix.headers.Time;
-import com.oracle.svm.core.posix.headers.Unistd;
-import com.oracle.svm.core.posix.headers.darwin.DarwinPthread;
-import com.oracle.svm.core.posix.headers.linux.LinuxPthread;
-import com.oracle.svm.core.posix.pthread.PthreadConditionUtils;
-import com.oracle.svm.core.stack.StackOverflowCheck;
-import com.oracle.svm.core.thread.JavaThreads;
-import com.oracle.svm.core.thread.ParkEvent;
-import com.oracle.svm.core.thread.ParkEvent.ParkEventFactory;
-import com.oracle.svm.core.util.UnsignedUtils;
-import com.oracle.svm.core.util.VMError;
-
-public final class PosixJavaThreads extends JavaThreads {
-
-    @SuppressFBWarnings(value = "BC", justification = "Cast for @TargetClass")
-    private static Target_java_lang_Thread toTarget(Thread thread) {
-        return Target_java_lang_Thread.class.cast(thread);
-    }
-
-    @Platforms(HOSTED_ONLY.class)
-    PosixJavaThreads() {
-    }
-
-    @Override
-    protected void doStartThread(Thread thread, long stackSize) {
-        pthread_attr_t attributes = StackValue.get(pthread_attr_t.class);
-        PosixUtils.checkStatusIs0(
-                        Pthread.pthread_attr_init(attributes),
-                        "PosixJavaThreads.start0: pthread_attr_init");
-        PosixUtils.checkStatusIs0(
-                        Pthread.pthread_attr_setdetachstate(attributes, Pthread.PTHREAD_CREATE_JOINABLE()),
-                        "PosixJavaThreads.start0: pthread_attr_setdetachstate");
-        UnsignedWord threadStackSize = WordFactory.unsigned(stackSize);
-        /* If there is a chosen stack size, use it as the stack size. */
-        if (threadStackSize.notEqual(WordFactory.zero())) {
-            /* Make sure the chosen stack size is large enough. */
-            threadStackSize = UnsignedUtils.max(threadStackSize, Pthread.PTHREAD_STACK_MIN());
-            /* Make sure the chosen stack size is a multiple of the system page size. */
-            threadStackSize = UnsignedUtils.roundUp(threadStackSize, WordFactory.unsigned(Unistd.getpagesize()));
-            PosixUtils.checkStatusIs0(
-                            Pthread.pthread_attr_setstacksize(attributes, threadStackSize),
-                            "PosixJavaThreads.start0: pthread_attr_setstacksize");
-        }
-
-        ThreadStartData startData = UnmanagedMemory.malloc(SizeOf.get(ThreadStartData.class));
-        prepareStartData(thread, startData);
-
-        Pthread.pthread_tPointer newThread = StackValue.get(Pthread.pthread_tPointer.class);
-        PosixUtils.checkStatusIs0(
-                        Pthread.pthread_create(newThread, attributes, PosixJavaThreads.pthreadStartRoutine.getFunctionPointer(), startData),
-                        "PosixJavaThreads.start0: pthread_create");
-        setPthreadIdentifier(thread, newThread.read());
-        Pthread.pthread_attr_destroy(attributes);
-    }
-
-    private static void setPthreadIdentifier(Thread thread, Pthread.pthread_t pthread) {
-        toTarget(thread).hasPthreadIdentifier = true;
-        toTarget(thread).pthreadIdentifier = pthread;
-    }
-
-    private static Pthread.pthread_t getPthreadIdentifier(Thread thread) {
-        return toTarget(thread).pthreadIdentifier;
-    }
-
-    private static boolean hasThreadIdentifier(Thread thread) {
-        return toTarget(thread).hasPthreadIdentifier;
-    }
-
-    /**
-     * Try to set the native name of the current thread.
-     *
-     * Failures are ignored.
-     */
-    @Override
-    protected void setNativeName(Thread thread, String name) {
-        if (!hasThreadIdentifier(thread)) {
-            /*
-             * The thread was not started from Java code, but started from C code and attached
-             * manually to SVM. We do not want to interfere with such threads.
-             */
-            return;
-        }
-
-        if (IsDefined.isDarwin() && thread != Thread.currentThread()) {
-            /* Darwin only allows setting the name of the current thread. */
-            return;
-        }
-
-        /* Use at most 15 characters from the right end of the name. */
-        final int startIndex = Math.max(0, name.length() - 15);
-        final String pthreadName = name.substring(startIndex);
-        assert pthreadName.length() < 16 : "thread name for pthread has a maximum length of 16 characters including the terminating 0";
-        try (CCharPointerHolder threadNameHolder = CTypeConversion.toCString(pthreadName)) {
-            if (IsDefined.isLinux()) {
-                LinuxPthread.pthread_setname_np(getPthreadIdentifier(thread), threadNameHolder.get());
-            } else if (IsDefined.isDarwin()) {
-                assert thread == Thread.currentThread() : "Darwin only allows setting the name of the current thread";
-                DarwinPthread.pthread_setname_np(threadNameHolder.get());
-            } else {
-                VMError.unsupportedFeature("PosixJavaThreads.setNativeName on unknown OS");
-            }
-        }
-    }
-
-    @Override
-    protected void yield() {
-        Sched.sched_yield();
-    }
-
-    private static final CEntryPointLiteral<CFunctionPointer> pthreadStartRoutine = CEntryPointLiteral.create(PosixJavaThreads.class, "pthreadStartRoutine", ThreadStartData.class);
-
-    private static class PthreadStartRoutinePrologue implements CEntryPointOptions.Prologue {
-        private static final CGlobalData<CCharPointer> errorMessage = CGlobalDataFactory.createCString("Failed to attach a newly launched thread.");
-
-        @SuppressWarnings("unused")
-        @Uninterruptible(reason = "prologue")
-        static void enter(ThreadStartData data) {
-            int code = CEntryPointActions.enterAttachThread(data.getIsolate(), false);
-            if (code != CEntryPointErrors.NO_ERROR) {
-                CEntryPointActions.failFatally(code, errorMessage.get());
-            }
-        }
-    }
-
-    @CEntryPoint(include = CEntryPoint.NotIncludedAutomatically.class)
-    @CEntryPointOptions(prologue = PthreadStartRoutinePrologue.class, epilogue = LeaveDetachThreadEpilogue.class, publishAs = Publish.NotPublished)
-    static WordBase pthreadStartRoutine(ThreadStartData data) {
-        ObjectHandle threadHandle = data.getThreadHandle();
-        UnmanagedMemory.free(data);
-        threadStartRoutine(threadHandle);
-
-        return WordFactory.nullPointer();
-    }
-
-    @Override
-    protected void beforeThreadRun(Thread thread) {
-        /* Complete the initialization of the thread, now that it is (nearly) running. */
-        setPthreadIdentifier(thread, Pthread.pthread_self());
-        setNativeName(thread, thread.getName());
-    }
-}
-
-@TargetClass(Thread.class)
-final class Target_java_lang_Thread {
-    @Inject @RecomputeFieldValue(kind = RecomputeFieldValue.Kind.Reset)//
-    boolean hasPthreadIdentifier;
-
-    /** Every thread started by {@link PosixJavaThreads#doStartThread} has an opaque pthread_t. */
-    @Inject @RecomputeFieldValue(kind = RecomputeFieldValue.Kind.Reset)//
-    Pthread.pthread_t pthreadIdentifier;
-}
-
-class PosixParkEvent extends ParkEvent {
-
-    /** A mutex: from the operating system. */
-    private final Pthread.pthread_mutex_t mutex;
-    /** A condition variable: from the operating system. */
-    private final Pthread.pthread_cond_t cond;
-
-    /**
-     * The ticket: false implies unavailable, true implies available. Volatile so it can be safely
-     * updated in {@link #reset()} without holding the lock.
-     */
-    protected volatile boolean event;
-
-    PosixParkEvent() {
-        /* Create a mutex. */
-        mutex = UnmanagedMemory.malloc(SizeOf.unsigned(Pthread.pthread_mutex_t.class));
-        /* The attributes for the mutex. Can be null. */
-        final Pthread.pthread_mutexattr_t mutexAttr = WordFactory.nullPointer();
-        PosixUtils.checkStatusIs0(Pthread.pthread_mutex_init(mutex, mutexAttr), "mutex initialization");
-=======
->>>>>>> 8da850a9
 
 /**
  * GR-34749: for legacy code, remove as soon as no longer needed.
