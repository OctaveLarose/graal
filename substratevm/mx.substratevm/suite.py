--- conflicted
+++ resolved
@@ -1236,11 +1236,6 @@
                 "name" : "org.graalvm.nativeimage.builder",
                 "exports" : [
                     "com.oracle.svm.hosted                        to java.base",
-<<<<<<< HEAD
-                    "com.oracle.svm.hosted.meta                   to org.graalvm.compiler.nodes",
-                    "com.oracle.svm.hosted.agent                  to java.instrument",
-=======
->>>>>>> 379f8855
                     "com.oracle.svm.truffle.api                   to org.graalvm.truffle",
                     "* to org.graalvm.nativeimage.base,jdk.internal.vm.compiler,org.graalvm.nativeimage.driver,org.graalvm.nativeimage.configure,org.graalvm.nativeimage.librarysupport,org.graalvm.nativeimage.junitsupport,org.graalvm.nativeimage.llvm,org.graalvm.nativeimage.agent.jvmtibase,org.graalvm.nativeimage.agent.tracing,org.graalvm.nativeimage.agent.diagnostics,com.oracle.svm.svm_enterprise,com.oracle.svm.svm_enterprise.llvm,com.oracle.svm_enterprise.ml_dataset",
                 ],
