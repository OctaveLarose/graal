--- conflicted
+++ resolved
@@ -4,19 +4,11 @@
 This makes them suitable for use in a Docker container.
 
 ## Prerequisites
-<<<<<<< HEAD
- - Right now, this only works on Linux AMD64 on Java 11
- - You will need `gcc`, `make` and `configure`.
- - Create a directory that will hold the libraries we build. We will refer to this directory as `${RESULT_DIR}`
- - Download the latest `musl` release from [here](https://musl.libc.org/). This document will use `musl-1.2.0`
- - Download the latest `zlib` release from [here](https://zlib.net/). This document will use `zlib-1.2.11`
-=======
  - Right now, this only works on Linux AMD64 on Java 11.
  - You will need `gcc`, `make`, and `configure`.
  - Create a directory that will hold the libraries you build. You will refer to this directory as `${RESULT_DIR}`.
  - Download the latest `musl` release [here](https://musl.libc.org/). This document will use `musl-1.2.0`.
  - Download the latest `zlib` release [here](https://zlib.net/). This document will use `zlib-1.2.11`.
->>>>>>> 5dace0c6
 
 #### Building musl
  - Extract the musl release `tarball` and `cd` into the extracted directory.
